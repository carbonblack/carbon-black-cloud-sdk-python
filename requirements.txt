# Package dependencies
requests
cachetools
pyyaml
pika
prompt_toolkit
pygments
python-dateutil
protobuf
schema
solrq
validators
keyring;platform_system=='Darwin'
<<<<<<< HEAD
deprecation
=======
boto3
>>>>>>> eb5d6eba

# Dev dependencies
pytest==5.4.2
pymox==0.7.8
coverage==5.1
coveralls==2.0.0
flake8==3.8.1
flake8-colors==0.1.6
flake8-docstrings==1.5.0
pre-commit>=2.15.0<|MERGE_RESOLUTION|>--- conflicted
+++ resolved
@@ -11,11 +11,8 @@
 solrq
 validators
 keyring;platform_system=='Darwin'
-<<<<<<< HEAD
+boto3
 deprecation
-=======
-boto3
->>>>>>> eb5d6eba
 
 # Dev dependencies
 pytest==5.4.2
