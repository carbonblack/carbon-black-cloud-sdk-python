#!/usr/bin/env python3

# *******************************************************
# Copyright (c) VMware, Inc. 2020. All Rights Reserved.
# SPDX-License-Identifier: MIT
# *******************************************************
# *
# * DISCLAIMER. THIS PROGRAM IS PROVIDED TO YOU "AS IS" WITHOUT
# * WARRANTIES OR CONDITIONS OF ANY KIND, WHETHER ORAL OR WRITTEN,
# * EXPRESS OR IMPLIED. THE AUTHOR SPECIFICALLY DISCLAIMS ANY IMPLIED
# * WARRANTIES OR CONDITIONS OF MERCHANTABILITY, SATISFACTORY QUALITY,
# * NON-INFRINGEMENT AND FITNESS FOR A PARTICULAR PURPOSE.

"""Model and Query Classes for Endpoint Standard"""

from cbc_sdk.base import (MutableBaseModel, UnrefreshableModel, CreatableModelMixin, NewBaseModel, FacetQuery,
                          PaginatedQuery, QueryBuilder, QueryBuilderSupportMixin, IterableQueryMixin)
from cbc_sdk.platform import PlatformQueryBase
from cbc_sdk.utils import convert_query_params
from cbc_sdk.errors import ApiError
from copy import deepcopy
import logging
import json
import time

from cbc_sdk.errors import ServerError

log = logging.getLogger(__name__)


"""Endpoint Standard Models"""


class EndpointStandardMutableModel(MutableBaseModel):
    """Represents Endpoint Standard objects."""
    _change_object_http_method = "PATCH"
    _change_object_key_name = None

    def __init__(self, cb, model_unique_id=None, initial_data=None, force_init=False, full_doc=False):
        """Initialize an EndpointStandardMutableModel with model_unique_id and initial_data."""
        super(EndpointStandardMutableModel, self).__init__(cb, model_unique_id=model_unique_id,
                                                           initial_data=initial_data, force_init=force_init,
                                                           full_doc=full_doc)
        if not self._change_object_key_name:
            self._change_object_key_name = self.primary_key

    def _query_implementation(cls, cb, **kwargs):
        return Query(cls, cb, kwargs.get("query_string", None))

    def _parse(self, obj):
        if type(obj) == dict and self.info_key in obj:
            return obj[self.info_key]

    def _update_object(self):
        if self._change_object_http_method != "PATCH":
            return self._update_entire_object()
        else:
            return self._patch_object()

    def _update_entire_object(self):
        if self.__class__.primary_key in self._dirty_attributes.keys() or self._model_unique_id is None:
            new_object_info = deepcopy(self._info)
            try:
                if not self._new_object_needs_primary_key:
                    del(new_object_info[self.__class__.primary_key])
            except Exception:
                pass
            log.debug("Creating a new {0:s} object".format(self.__class__.__name__))
            ret = self._cb.api_json_request(self.__class__._new_object_http_method, self.urlobject,
                                            data={self.info_key: new_object_info})
        else:
            log.debug("Updating {0:s} with unique ID {1:s}".format(self.__class__.__name__, str(self._model_unique_id)))
            ret = self._cb.api_json_request(self.__class__._change_object_http_method,
                                            self._build_api_request_uri(), data={self.info_key: self._info})

        return self._refresh_if_needed(ret)

    def _patch_object(self):
        if self.__class__.primary_key in self._dirty_attributes.keys() or self._model_unique_id is None:
            log.debug("Creating a new {0:s} object".format(self.__class__.__name__))
            ret = self._cb.api_json_request(self.__class__._new_object_http_method, self.urlobject,
                                            data=self._info)
        else:
            updates = {}
            for k in self._dirty_attributes.keys():
                updates[k] = self._info[k]
            log.debug("Updating {0:s} with unique ID {1:s}".format(self.__class__.__name__, str(self._model_unique_id)))
            ret = self._cb.api_json_request(self.__class__._change_object_http_method,
                                            self._build_api_request_uri(), data=updates)

        return self._refresh_if_needed(ret)

    def _refresh_if_needed(self, request_ret):
        refresh_required = True

        if request_ret.status_code not in range(200, 300):
            try:
                message = json.loads(request_ret.text)[0]
            except Exception:
                message = request_ret.text

            raise ServerError(request_ret.status_code, message,
                              result="Did not update {} record.".format(self.__class__.__name__))
        else:
            message = request_ret.json()
            log.debug("Received response: %s" % message)
            if not isinstance(message, dict):
                raise ServerError(request_ret.status_code, message,
                                  result="Unknown error updating {0:s} record.".format(self.__class__.__name__))
            else:
                if message.get("success", False):
                    if isinstance(message.get(self.info_key, None), dict):
                        self._info = message.get(self.info_key)
                        self._full_init = True
                        refresh_required = False
                    else:
                        if self._change_object_key_name in message.keys():
                            # if all we got back was an ID, try refreshing to get the entire record.
                            log.debug("Only received an ID back from the server, forcing a refresh")
                            self._info[self.primary_key] = message[self._change_object_key_name]
                            refresh_required = True
                else:
                    # "success" is False
                    raise ServerError(request_ret.status_code, message.get("message", ""),
                                      result="Did not update {0:s} record.".format(self.__class__.__name__))

        self._dirty_attributes = {}
        if refresh_required:
            self.refresh()
        return self._model_unique_id


class Device(EndpointStandardMutableModel):
    """Represents an Endpoint Standard Device."""
    urlobject = "/integrationServices/v3/device"
    urlobject_single = "/integrationServices/v3/device/{}"
    primary_key = "deviceId"
    info_key = "deviceInfo"
    swagger_meta_file = "endpoint_standard/models/deviceInfo.yaml"

    def __init__(self, cb, model_unique_id, initial_data=None):
        """Initialize a Device object with model_unique_id and initial_data."""
        super(Device, self).__init__(cb, model_unique_id, initial_data)
        if model_unique_id is not None and initial_data is None:
            self._refresh()

    @classmethod
    def _query_implementation(cls, cb, **kwargs):
        return Query(cls, cb, kwargs.get("query_string", None))

    def lr_session(self):
        """
        Retrieve a Live Response session object for this Device.

        :return: Live Response session object
        :rtype: :py:class:`cbc_sdk.endpoint_standard.cblr.LiveResponseSession`
        :raises ApiError: if there is an error establishing a Live Response session for this Device

        """
        return self._cb._request_lr_session(self._model_unique_id)


class Event(NewBaseModel):
    """Represents an Endpoint Standard Event."""
    urlobject = "/integrationServices/v3/event"
    primary_key = "eventId"
    info_key = "eventInfo"

    def _parse(self, obj):
        if type(obj) == dict and self.info_key in obj:
            return obj[self.info_key]

    def __init__(self, cb, model_unique_id, initial_data=None):
        """Initialize an Event with model_unique_id and initial_data."""
        super(Event, self).__init__(cb, model_unique_id, initial_data)

    @classmethod
    def _query_implementation(cls, cb, **kwargs):
        return Query(cls, cb, kwargs.get("query_string", None))


class Policy(EndpointStandardMutableModel, CreatableModelMixin):
    """Represents an Endpoint Standard Policy."""
    urlobject = "/integrationServices/v3/policy"
    info_key = "policyInfo"
    swagger_meta_file = "endpoint_standard/models/policyInfo.yaml"
    _change_object_http_method = "PUT"
    _change_object_key_name = "policyId"

    @classmethod
    def _query_implementation(cls, cb, **kwargs):
        return Query(cls, cb, kwargs.get("query_string", None))

    @property
    def rules(self):
        """Returns a dictionary of rules and rule IDs for this Policy."""
        return dict([(r.get("id"), r) for r in self.policy.get("rules", [])])

    def add_rule(self, new_rule):
        """Adds a rule to this Policy.

        Arguments:
            new_rule (dict(str,str)): The new rule to add to this Policy.

        Notes:
            - The new rule must conform to this dictionary format:

                {"action": "ACTION",
                "application": {"type": "TYPE", "value": "VALUE"},
                "operation": "OPERATION",
                "required": "REQUIRED"}

            - The dictionary keys have these possible values:

                "action": ["IGNORE", "ALLOW", "DENY", "TERMINATE_PROCESS",
                           "TERMINATE_THREAD", "TERMINATE"]
                "type": ["NAME_PATH", "SIGNED_BY", "REPUTATION"]
                "value": Any string value to match on
                "operation": ["BYPASS_ALL", "INVOKE_SCRIPT", "INVOKE_SYSAPP",
                              "POL_INVOKE_NOT_TRUSTED", "INVOKE_CMD_INTERPRETER",
                              "RANSOM", "NETWORK", "PROCESS_ISOLATION", "CODE_INJECTION",
                              "MEMORY_SCRAPE", "RUN_INMEMORY_CODE", "ESCALATE", "RUN"]
                "required": [True, False]
        """
        self._cb.post_object("{0}/rule".format(self._build_api_request_uri()), {"ruleInfo": new_rule})
        self.refresh()

    def delete_rule(self, rule_id):
        """Deletes a rule from this Policy."""
        self._cb.delete_object("{0}/rule/{1}".format(self._build_api_request_uri(), rule_id))
        self.refresh()

    def replace_rule(self, rule_id, new_rule):
        """Replaces a rule in this policy."""
        self._cb.put_object("{0}/rule/{1}".format(self._build_api_request_uri(), rule_id),
                            {"ruleInfo": new_rule})
        self.refresh()


class EnrichedEvent(UnrefreshableModel):
    """Represents an enriched event retrieved by one of the Enterprise EDR endpoints."""
    default_sort = 'device_timestamp'
    primary_key = "event_id"

    @classmethod
    def _query_implementation(self, cb, **kwargs):
        # This will emulate a synchronous enriched event query, for now.
        return EnrichedEventQuery(self, cb)

    def __init__(self, cb, model_unique_id=None, initial_data=None, force_init=False, full_doc=True):
        super(EnrichedEvent, self).__init__(cb, model_unique_id=model_unique_id, initial_data=initial_data,
                                      force_init=force_init, full_doc=full_doc)


class EnrichedEventFacet(UnrefreshableModel):
    """Represents an enriched event retrieved by one of the Enterprise EDR endpoints."""
    primary_key = "job_id"
<<<<<<< HEAD
    swagger_meta_file = "endpoint_standard/models/enrichedEventFacet.yaml"
    submit_url = "/api/investigate/v2/orgs/{}/enriched_events/facet_jobs"
    result_url = "/api/investigate/v2/orgs/{}/enriched_events/facet_jobs/{}/results"
=======
    urlobject = "/api/investigate/v2/orgs/{}/enriched_events/facet_jobs"
    swagger_meta_file = "endpoint_standard/models/enriched_event_facet.yaml"
>>>>>>> 3e742e96

    class Terms(UnrefreshableModel):
        """Represents the facet fields and values associated with an Enriched Event Facet query."""
        def __init__(self, cb, initial_data):
            """Initialize an EnrichedEventFacet Terms object with initial_data."""
            super(EnrichedEventFacet.Terms, self).__init__(
                cb,
                model_unique_id=None,
                initial_data=initial_data,
                force_init=False,
                full_doc=True,
            )
            self._facets = {}
            for facet_term_data in initial_data:
                field = facet_term_data["field"]
                values = facet_term_data["values"]
                self._facets[field] = values

        @property
        def facets(self):
            """Returns the terms' facets for this result."""
            return self._facets

        @property
        def fields(self):
            """Returns the terms facets' fields for this result."""
            return [field for field in self._facets]

    class Ranges(UnrefreshableModel):
        """Represents the range (bucketed) facet fields and values associated with an Enriched Event Facet query."""
        def __init__(self, cb, initial_data):
            """Initialize an EnrichedEventFacet Ranges object with initial_data."""
            super(EnrichedEventFacet.Ranges, self).__init__(
                cb,
                model_unique_id=None,
                initial_data=initial_data,
                force_init=False,
                full_doc=True,
            )
            self._facets = {}
            for facet_range_data in initial_data:
                field = facet_range_data["field"]
                values = facet_range_data["values"]
                self._facets[field] = values

        @property
        def facets(self):
            """Returns the reified `EnrichedEventFacet.Terms._facets` for this result."""
            return self._facets

        @property
        def fields(self):
            """Returns the ranges fields for this result."""
            return [field for field in self._facets]

    @classmethod
    def _query_implementation(self, cb, **kwargs):
        # This will emulate a synchronous enricehd event facet query, for now.
        return FacetQuery(self, cb)

    def __init__(self, cb, model_unique_id, initial_data):
        super(EnrichedEventFacet, self).__init__(cb, model_unique_id=model_unique_id, initial_data=initial_data,
                                      force_init=False, full_doc=True)
        self._terms = EnrichedEventFacet.Terms(cb, initial_data=initial_data["terms"])
        self._ranges = EnrichedEventFacet.Ranges(cb, initial_data=initial_data["ranges"])

    @property
    def terms_(self):
        """Returns the reified `EnrichedEventFacet.Terms` for this result."""
        return self._terms

    @property
    def ranges_(self):
        """Returns the reified `EnrichedEventFacet.Ranges` for this result."""
        return self._ranges


"""Endpoint Standard Queries"""


class Query(PaginatedQuery, PlatformQueryBase, QueryBuilderSupportMixin, IterableQueryMixin):
    """Represents a prepared query to the Cb Endpoint Standard server.

    This object is returned as part of a `CBCloudAPI.select`
    operation on models requested from the Cb Endpoint Standard server.
    You should not have to create this class yourself.

    The query is not executed on the server until it's accessed, either as an iterator (where it will generate values
    on demand as they're requested) or as a list (where it will retrieve the entire result set and save to a list).
    You can also call the Python built-in `len() on this object to retrieve the total number of items matching
    the query.

    Example:
    >>> from cbc_sdk import CBCloudAPI
    >>> cb = CBCloudAPI()

    Notes:
        - The slicing operator only supports start and end parameters, but not step. ``[1:-1]`` is legal, but
          ``[1:2:-1]`` is not.
        - You can chain where clauses together to create AND queries; only objects that match all ``where`` clauses
          will be returned.
          - Device Queries with multiple search parameters only support AND operations, not OR. Use of
          Query.or_(myParameter='myValue') will add 'AND myParameter:myValue' to the search query.
    """
    def __init__(self, doc_class, cb, query=None):
        """Initialize a Query object."""
        super(Query, self).__init__(doc_class, cb, query)

        # max batch_size is 5000
        self._batch_size = 100
        if query is not None:
            # copy existing .where(), and_() queries
            self._query_builder = QueryBuilder()
            self._query_builder._query = query._query_builder._query
        else:
            self._query_builder = QueryBuilder()

    def _clone(self):
        nq = self.__class__(self._doc_class, self._cb, query=self)
        nq._batch_size = self._batch_size
        return nq

    def or_(self, **kwargs):
        """Unsupported. Will raise if called.

        Raises:
            ApiError: .or_() cannot be called on Endpoint Standard queries.
        """
        raise ApiError(".or_() cannot be called on Endpoint Standard queries.")

    def prepare_query(self, args):
        """Adds query parameters that are part of a `select().where()` clause to the request."""
        request = args
        params = self._query_builder._collapse()
        if params is not None:
            for query in params.split(' '):
                try:
                    # convert from str('key:value') to dict{'key': 'value'}
                    key, value = query.split(':', 1)
                    # must remove leading or trailing parentheses that were inserted by logical combinations
                    key = key.strip('(').strip(')')
                    value = value.strip('(').strip(')')
                    request[key] = value
                except ValueError:
                    # AND or OR encountered
                    pass
        return request

    def _count(self):
        if self._count_valid:
            return self._total_results

        args = {}
        args = self.prepare_query(args)

        query_args = convert_query_params(args)
        self._total_results = int(self._cb.get_object(self._doc_class.urlobject, query_parameters=query_args)
                                  .get("totalResults", 0))
        self._count_valid = True
        return self._total_results

    def _search(self, start=0, rows=0):
        # iterate over total result set, in batches of self._batch_size at a time
        # defaults to 100 results each call
        args = {}
        if start != 0:
            args['start'] = start
        args['rows'] = self._batch_size

        current = start
        numrows = 0

        args = self.prepare_query(args)
        still_querying = True

        while still_querying:
            query_args = convert_query_params(args)
            result = self._cb.get_object(self._doc_class.urlobject, query_parameters=query_args)

            self._total_results = result.get("totalResults", 0)
            self._count_valid = True

            results = result.get('results', [])

            if results is None:
                log.debug("Results are None")
                if current >= 100000:
                    log.info("Max result size exceeded. Truncated to 100k.")
                break

            for item in results:
                yield item
                current += 1
                numrows += 1
                if rows and numrows == rows:
                    still_querying = False
                    break
            # as of 6/2017, the indexing on the Cb Endpoint Standard backend is still 1-based
            args['start'] = current + 1

            if current >= self._total_results:
                break

            if not results:
                log.debug("server reported total_results overestimated the number of results for this query by {0}"
                          .format(self._total_results - current))
                log.debug("resetting total_results for this query to {0}".format(current))
                self._total_results = current
                break


class EnrichedEventQuery(Query):
    """Represents the query logic for an Enriched Event query.
    This class specializes `Query` to handle the particulars of
    enriched events querying.
    """
    def __init__(self, doc_class, cb):
        super(EnrichedEventQuery, self).__init__(doc_class, cb)
        self._sort_by = None
        self._group_by = None
        self._rows = 500
        self._default_args = {}
        self._default_args["rows"] = self._rows
        self._query_token = None
        self._timeout = 0
        self._timed_out = False
        self._sort = []
        self._time_range = {}

    def or_(self, **kwargs):
        """ or_ criteria are explicitly provided to EnrichedEvent queries although they are endpoint_standard.
            This method overrides the base class in order to provide or_() functionality rather than
            raising an exception
        """
        self._query_builder.or_(None, **kwargs)
        return self

    def _get_query_parameters(self):
        """Need to override base class implementation as it sets custom (invalid) fields"""
        args = self._default_args.copy()
        args['query'] = self._query_builder._collapse()
        if self._time_range:
            args["time_range"] = self._time_range

        return args

    def set_rows(self, rows):
        """
        Sets the 'rows' query body parameter to the 'start search' API call,
        determining how many rows of results to request.
        Args:
            rows (int): How many rows to request.
        """
        if not isinstance(rows, int):
            raise ApiError(f"Rows must be an integer. {rows} is a {type(rows)}.")
        if rows > 10000:
            raise ApiError("Maximum allowed value for rows is 10000")

        self._rows = rows
        self._default_args["rows"] = self._rows
        return self


    def set_time_range(self, start=None, end=None, window=None):
        """
        Sets the 'time_range' query body parameter, determining a time window based on 'device_timestamp'.
        Args:
            start (str in ISO 8601 timestamp): When to start the result search.
            end (str in ISO 8601 timestamp): When to end the result search.
            window (str): Time window to execute the result search, ending on the current time.
                Should be in the form "-2w", where y=year, w=week, d=day, h=hour, m=minute, s=second.
        Note:
            - `window` will take precendent over `start` and `end` if provided.
        Examples:
            query = api.select(EnrichedEvent).set_time_range(start="2020-10-20T20:34:07Z")
            second_query = api.select(EnrichedEvent).set_time_range(start="2020-10-20T20:34:07Z", end="2020-10-30T20:34:07Z")
            third_query = api.select(EnrichedEvent).set_time_range(window='-3d')
        """
        if start:
            if not isinstance(start, str):
                raise ApiError(f"Start time must be a string in ISO 8601 format. {start} is a {type(start)}.")
            self._time_range["start"] = start
        if end:
            if not isinstance(end, str):
                raise ApiError(f"End time must be a string in ISO 8601 format. {end} is a {type(end)}.")
            self._time_range["end"] = end
        if window:
            if not isinstance(window, str):
                raise ApiError(f"Window must be a string. {window} is a {type(window)}.")
            self._time_range["window"] = window

        return self

    def sort_by(self, key, direction="ASC"):
        """Sets the sorting behavior on a query's results.
        Arguments:
            key (str): The key in the schema to sort by.
            direction (str): The sort order, either "ASC" or "DESC".
        Returns:
            Query (EnrichedEventQuery: The query with sorting parameters.
        Example:
        >>> cb.select(EnrichedEvent).where(process_name="cmd.exe").sort_by("device_timestamp")
        """
        found = False

        for sort_item in self._sort:
            if sort_item['field'] == key:
                sort_item['order'] = direction
                found = True

        if not found:
            self._sort.append({'field': key, 'order': direction})

        self._default_args['sort'] = self._sort

        return self

    def timeout(self, msecs):
        """Sets the timeout on a event query.
        Arguments:
            msecs (int): Timeout duration, in milliseconds.
        Returns:
            Query (EnrichedEventQuery): The Query object with new milliseconds
                parameter.
        Example:
        >>> cb.select(EnrichedEvent).where(process_name="foo.exe").timeout(5000)
        """
        self._timeout = msecs
        return self

    def _submit(self):
        if self._query_token:
            raise ApiError("Query already submitted: token {0}".format(self._query_token))

        args = self._get_query_parameters()

        url = "/api/investigate/v2/orgs/{}/enriched_events/search_jobs".format(self._cb.credentials.org_key)
        query_start = self._cb.post_object(url, body=args)
        self._query_token = query_start.json().get("job_id")
        self._timed_out = False
        self._submit_time = time.time() * 1000

    def _still_querying(self):
        if not self._query_token:
            self._submit()

        status_url = "/api/investigate/v1/orgs/{}/enriched_events/search_jobs/{}".format(
            self._cb.credentials.org_key,
            self._query_token,
        )
        result = self._cb.get_object(status_url)
        searchers_contacted = result.get("contacted", 0)
        searchers_completed = result.get("completed", 0)
        log.debug("contacted = {}, completed = {}".format(searchers_contacted, searchers_completed))
        if searchers_contacted == 0:
            return True
        if searchers_completed < searchers_contacted:
            if self._timeout != 0 and (time.time() * 1000) - self._submit_time > self._timeout:
                self._timed_out = True
                return False
            return True

        return False

    def _count(self):
        if self._count_valid:
            return self._total_results

        while self._still_querying():
            time.sleep(.5)

        if self._timed_out:
            raise TimeoutError(message="user-specified timeout exceeded while waiting for results")

        result_url = "/api/investigate/v2/orgs/{}/enriched_events/search_jobs/{}/results".format(
            self._cb.credentials.org_key,
            self._query_token,
        )
        result = self._cb.get_object(result_url)

        self._total_results = result.get('num_available', 0)
        self._count_valid = True

        return self._total_results

    def _search(self, start=0, rows=0):
        if not self._query_token:
            self._submit()

        while self._still_querying():
            time.sleep(.5)

        if self._timed_out:
            raise TimeoutError(message="user-specified timeout exceeded while waiting for results")

        log.debug("Pulling results, timed_out={}".format(self._timed_out))

        current = start
        rows_fetched = 0
        still_fetching = True
        result_url_template = "/api/investigate/v2/orgs/{}/enriched_events/search_jobs/{}/results".format(
            self._cb.credentials.org_key,
            self._query_token
        )
        query_parameters = {}
        while still_fetching:
            result_url = '{}?start={}&rows={}'.format(
                result_url_template,
                current,
                self._batch_size
            )

            result = self._cb.get_object(result_url, query_parameters=query_parameters)
            self._total_results = result.get('num_available', 0)
            self._count_valid = True

            results = result.get('results', [])

            for item in results:
                yield item
                current += 1
                rows_fetched += 1

                if rows and rows_fetched >= rows:
                    still_fetching = False
                    break

            if current >= self._total_results:
                still_fetching = False

<<<<<<< HEAD
            log.debug("current: {}, total_results: {}".format(current, self._total_results))
=======
            log.debug("current: {}, total_results: {}".format(current, self._total_results))


class EnrichedEventFacetQuery(Query, AsyncQueryMixin):
    """Represents the query logic for an Enriched Event Facet query.
    This class specializes `Query` to handle the particulars of
    enriched events faced querying.
    """
    def __init__(self, doc_class, cb):
        super(EnrichedEventFacetQuery, self).__init__(doc_class, cb)
        self._ranges = []
        self._default_args = {}
        self._query_token = None
        self._timeout = 0
        self._timed_out = False
        self._time_range = {}
        self._limit = 100
        self._facet_fields = []
        self._facet_rows = 100
        self._query_builder = QueryBuilder()

    def or_(self, **kwargs):
        """ or_ criteria are explicitly provided to EnrichedEvent queries although they are endpoint_standard.
            This method overrides the base class in order to provide or_() functionality rather than
            raising an exception
        """ 
        self._query_builder.or_(None, **kwargs)
        return self
        

    def _get_query_parameters(self):
        """Need to override base class implementation as it sets custom (invalid) fields"""
        args = self._default_args.copy()
        if not (self._facet_fields or self._ranges):
            raise ApiError("Enriched Event Facet Queries require at least one field to be requested. "
                           "Use add_facet_field(['my_facet_field']) to add fields to the request.")
        terms = {"fields": self._facet_fields}
        if self._facet_rows:
            terms["rows"] = self._facet_rows
        args["terms"] = terms
        if self._ranges:
            args["ranges"] = self._ranges
        if self._time_range:
            args["time_range"] = self._time_range

        args['query'] = self._query_builder._collapse()
        return args

    def set_rows(self, rows):
        """Sets the number of facet results to return with the query.
        Args:
            rows (int): Number of rows to return.
        Returns:
            Query (AsyncFacetQuery): The Query object with the new rows parameter.
        Example:
        >>> cb.select(EnrichedEventFacet).set_rows(50)
        """
        self._facet_rows = rows
        return self

    def limit(self, limit):
        """Sets the maximum number of facets per category (i.e. any Enriched Event Search Fields in self._fields).
        The default limit for Enriched Event Facet searches in the Carbon Black Cloud backend is 100.
        Arguments:
            limit (int): Maximum number of facets per category.
        Returns:
            Query (EnrichedEventFacetQuery): The Query object with new limit parameter.
        Example:
        >>> cb.select(EnrichedEventFacet).where(process_name="foo.exe").limit(50)
        """
        self._limit = limit
        return self

    def _check_range(self, range):
        """Checks if range has all required keys, and that they have non-empty values."""
        start = range.get("start")
        end = range.get("end")
        field = range.get("field")
        bucket_size = range.get("bucket_size")

        if start is None or (start != 0 and not start):
            raise ApiError("No 'start' parameter in range, or its value is None.")
        if end is None or not end:
            raise ApiError("No 'end' parameter in range, or its value is None.")
        if bucket_size is None or not bucket_size:
            raise ApiError("No 'bucket_size' parameter in range, or its value is None.")
        if field is None or not field:
            raise ApiError("No 'field' parameter in range, or its value is None.")

        if type(start) not in [int, str]:
            raise ApiError("`start` parameter should be either int or ISO8601 timestamp string")
        if type(end) not in [int, str]:
            raise ApiError("`end` parameter should be either int or ISO8601 timestamp string")
        if type(field) not in [str]:
            raise ApiError("`field` parameter should be a string")
        if type(bucket_size) not in [int, str]:
            raise ApiError("`bucket_size` should be either int or ISO8601 timestamp string")    

    def add_range(self, range):
        """Sets the facet ranges to be received by this query.
        Arguments:
            range (dict or [dict]): Range(s) to be received.
        Returns:
            Query (EnrichedEventFacetQuery): The Query object that will receive the specified range(s).
        Note: The range parameter must be in this dictionary format:
            {
                "bucket_size": "<object>",
                "start": "<object>",
                "end": "<object>",
                "field": "<string>"
            },
            where "bucket_size", "start", and "end" can be numbers or ISO 8601 timestamps.
        Examples:
        >>> cb.select(EnrichedEventFacet).add_range({"bucket_size": 5, "start": 0, "end": 10, "field": "netconn_count"})
        >>> cb.select(EnrichedEventFacet).add_range({"bucket_size": "+1DAY", "start": "2020-11-01T00:00:00Z",
                                               "end": "2020-11-12T00:00:00Z", "field": "backend_timestamp"})
        """
        if isinstance(range, dict):
            self._check_range(range)
            self._ranges.append(range)
        else:
            for r in range:
                self._check_range(r)
                self._ranges.append(r)

        return self

    def add_facet_field(self, field):
        """Sets the facet fields to be received by this query.
        Arguments:
            field (str or [str]): Field(s) to be received.
        Returns:
            Query (EnrichedEventFacetQuery): The Query object that will receive the specified field(s).
        Example:
        >>> cb.select(EnrichedEventFacet).add_facet_field(["process_name", "process_username"])
        """
        if isinstance(field, str):
            self._facet_fields.append(field)
        else:
            try:
                for name in field:
                    self._facet_fields.append(name)
            except TypeError:
                raise ApiError("Either a single string field argument or a list of field strings are allowed as argument")
        return self


    def set_time_range(self, start=None, end=None, window=None):
        """
        Sets the 'time_range' query body parameter, determining a time window based on 'device_timestamp'.
        Args:
            start (str in ISO 8601 timestamp): When to start the result search.
            end (str in ISO 8601 timestamp): When to end the result search.
            window (str): Time window to execute the result search, ending on the current time.
                Should be in the form "-2w", where y=year, w=week, d=day, h=hour, m=minute, s=second.
        Note:
            - `window` will take precendent over `start` and `end` if provided.
        Examples:
            query = api.select(EnrichedEvent).set_time_range(start="2020-10-20T20:34:07Z")
            second_query = api.select(EnrichedEvent).set_time_range(start="2020-10-20T20:34:07Z", end="2020-10-30T20:34:07Z")
            third_query = api.select(EnrichedEvent).set_time_range(window='-3d')
        """
        if start:
            if not isinstance(start, str):
                raise ApiError(f"Start time must be a string in ISO 8601 format. {start} is a {type(start)}.")
            self._time_range["start"] = start
        if end:
            if not isinstance(end, str):
                raise ApiError(f"End time must be a string in ISO 8601 format. {end} is a {type(end)}.")
            self._time_range["end"] = end
        if window:
            if not isinstance(window, str):
                raise ApiError(f"Window must be a string. {window} is a {type(window)}.")
            self._time_range["window"] = window

        return self

    def timeout(self, msecs):
        """Sets the timeout on a event query.

        Arguments:
            msecs (int): Timeout duration, in milliseconds.

        Returns:
            Query (EnrichedEventQuery): The Query object with new milliseconds
                parameter.

        Example:

        >>> cb.select(EnrichedEvent).where(process_name="foo.exe").timeout(5000)
        """
        self._timeout = msecs
        return self

    def _submit(self):
        if self._query_token:
            raise ApiError("Query already submitted: token {0}".format(self._query_token))

        args = self._get_query_parameters()

        url = "/api/investigate/v2/orgs/{}/enriched_events/facet_jobs".format(self._cb.credentials.org_key)
        query_start = self._cb.post_object(url, body=args)
        self._query_token = query_start.json().get("job_id")

        self._timed_out = False
        self._submit_time = time.time() * 1000

    def _still_querying(self):
        if not self._query_token:
            self._submit()

        status_url = "/api/investigate/v2/orgs/{}/enriched_events/facet_jobs/{}/results".format(
            self._cb.credentials.org_key,
            self._query_token,
        )
        result = self._cb.get_object(status_url)
        searchers_contacted = result.get("contacted", 0)
        searchers_completed = result.get("completed", 0)
        log.debug("contacted = {}, completed = {}".format(searchers_contacted, searchers_completed))
        if searchers_contacted == 0:
            return True
        if searchers_completed < searchers_contacted:
            if self._timeout != 0 and (time.time() * 1000) - self._submit_time > self._timeout:
                self._timed_out = True
                return False
            return True

        return False

    def _count(self):
        if self._count_valid:
            return self._total_results

        while self._still_querying():
            time.sleep(.5)

        if self._timed_out:
            raise TimeoutError(message="user-specified timeout exceeded while waiting for results")

        result_url = "/api/investigate/v2/orgs/{}/enriched_events/facet_jobs/{}/results".format(
            self._cb.credentials.org_key,
            self._query_token,
        )
        result = self._cb.get_object(result_url)

        self._total_results = result.get('num_found', 0)
        self._count_valid = True

        return self._total_results

    def _search(self, start=0, rows=0):
        if not self._query_token:
            self._submit()

        while self._still_querying():
            time.sleep(.5)

        if self._timed_out:
            raise TimeoutError(message="user-specified timeout exceeded while waiting for results")

        log.debug("Pulling results, timed_out={}".format(self._timed_out))

        result_url = "/api/investigate/v2/orgs/{}/enriched_events/facet_jobs/{}/results".format(
            self._cb.credentials.org_key,
            self._query_token
        )
        
        if self._limit:
            query_parameters = {"limit": self._limit}
        else:
            query_parameters = {}

        result = self._cb.get_object(result_url, query_parameters=query_parameters)
        result["job_id"] = self._query_token
        yield result

    def _search_async(self):
        """ Not very pretty hack to incorporate both synchronous and async behavior """
        for result in self._search():
            yield self._doc_class(self._cb, model_unique_id=self._query_token, initial_data=result)

    def _init_async_query(self):
        """Initialize an async query and return a context for running in the background.
        Returns:
            object: Context for running in the background (the query token).
        """
        self._submit()
        return self._query_token

    def _run_async_query(self, context):
        """Executed in the background to run an asynchronous query.
        Args:
            context (object): The context (query token) returned by _init_async_query.
        Returns:
            Any: Result of the async query, which is then returned by the future.
        """
        if context != self._query_token:
            raise ApiError("Async query not properly started")
        return list(self._search_async())
>>>>>>> 3e742e96
<|MERGE_RESOLUTION|>--- conflicted
+++ resolved
@@ -255,14 +255,9 @@
 class EnrichedEventFacet(UnrefreshableModel):
     """Represents an enriched event retrieved by one of the Enterprise EDR endpoints."""
     primary_key = "job_id"
-<<<<<<< HEAD
     swagger_meta_file = "endpoint_standard/models/enrichedEventFacet.yaml"
     submit_url = "/api/investigate/v2/orgs/{}/enriched_events/facet_jobs"
     result_url = "/api/investigate/v2/orgs/{}/enriched_events/facet_jobs/{}/results"
-=======
-    urlobject = "/api/investigate/v2/orgs/{}/enriched_events/facet_jobs"
-    swagger_meta_file = "endpoint_standard/models/enriched_event_facet.yaml"
->>>>>>> 3e742e96
 
     class Terms(UnrefreshableModel):
         """Represents the facet fields and values associated with an Enriched Event Facet query."""
@@ -693,306 +688,4 @@
             if current >= self._total_results:
                 still_fetching = False
 
-<<<<<<< HEAD
             log.debug("current: {}, total_results: {}".format(current, self._total_results))
-=======
-            log.debug("current: {}, total_results: {}".format(current, self._total_results))
-
-
-class EnrichedEventFacetQuery(Query, AsyncQueryMixin):
-    """Represents the query logic for an Enriched Event Facet query.
-    This class specializes `Query` to handle the particulars of
-    enriched events faced querying.
-    """
-    def __init__(self, doc_class, cb):
-        super(EnrichedEventFacetQuery, self).__init__(doc_class, cb)
-        self._ranges = []
-        self._default_args = {}
-        self._query_token = None
-        self._timeout = 0
-        self._timed_out = False
-        self._time_range = {}
-        self._limit = 100
-        self._facet_fields = []
-        self._facet_rows = 100
-        self._query_builder = QueryBuilder()
-
-    def or_(self, **kwargs):
-        """ or_ criteria are explicitly provided to EnrichedEvent queries although they are endpoint_standard.
-            This method overrides the base class in order to provide or_() functionality rather than
-            raising an exception
-        """ 
-        self._query_builder.or_(None, **kwargs)
-        return self
-        
-
-    def _get_query_parameters(self):
-        """Need to override base class implementation as it sets custom (invalid) fields"""
-        args = self._default_args.copy()
-        if not (self._facet_fields or self._ranges):
-            raise ApiError("Enriched Event Facet Queries require at least one field to be requested. "
-                           "Use add_facet_field(['my_facet_field']) to add fields to the request.")
-        terms = {"fields": self._facet_fields}
-        if self._facet_rows:
-            terms["rows"] = self._facet_rows
-        args["terms"] = terms
-        if self._ranges:
-            args["ranges"] = self._ranges
-        if self._time_range:
-            args["time_range"] = self._time_range
-
-        args['query'] = self._query_builder._collapse()
-        return args
-
-    def set_rows(self, rows):
-        """Sets the number of facet results to return with the query.
-        Args:
-            rows (int): Number of rows to return.
-        Returns:
-            Query (AsyncFacetQuery): The Query object with the new rows parameter.
-        Example:
-        >>> cb.select(EnrichedEventFacet).set_rows(50)
-        """
-        self._facet_rows = rows
-        return self
-
-    def limit(self, limit):
-        """Sets the maximum number of facets per category (i.e. any Enriched Event Search Fields in self._fields).
-        The default limit for Enriched Event Facet searches in the Carbon Black Cloud backend is 100.
-        Arguments:
-            limit (int): Maximum number of facets per category.
-        Returns:
-            Query (EnrichedEventFacetQuery): The Query object with new limit parameter.
-        Example:
-        >>> cb.select(EnrichedEventFacet).where(process_name="foo.exe").limit(50)
-        """
-        self._limit = limit
-        return self
-
-    def _check_range(self, range):
-        """Checks if range has all required keys, and that they have non-empty values."""
-        start = range.get("start")
-        end = range.get("end")
-        field = range.get("field")
-        bucket_size = range.get("bucket_size")
-
-        if start is None or (start != 0 and not start):
-            raise ApiError("No 'start' parameter in range, or its value is None.")
-        if end is None or not end:
-            raise ApiError("No 'end' parameter in range, or its value is None.")
-        if bucket_size is None or not bucket_size:
-            raise ApiError("No 'bucket_size' parameter in range, or its value is None.")
-        if field is None or not field:
-            raise ApiError("No 'field' parameter in range, or its value is None.")
-
-        if type(start) not in [int, str]:
-            raise ApiError("`start` parameter should be either int or ISO8601 timestamp string")
-        if type(end) not in [int, str]:
-            raise ApiError("`end` parameter should be either int or ISO8601 timestamp string")
-        if type(field) not in [str]:
-            raise ApiError("`field` parameter should be a string")
-        if type(bucket_size) not in [int, str]:
-            raise ApiError("`bucket_size` should be either int or ISO8601 timestamp string")    
-
-    def add_range(self, range):
-        """Sets the facet ranges to be received by this query.
-        Arguments:
-            range (dict or [dict]): Range(s) to be received.
-        Returns:
-            Query (EnrichedEventFacetQuery): The Query object that will receive the specified range(s).
-        Note: The range parameter must be in this dictionary format:
-            {
-                "bucket_size": "<object>",
-                "start": "<object>",
-                "end": "<object>",
-                "field": "<string>"
-            },
-            where "bucket_size", "start", and "end" can be numbers or ISO 8601 timestamps.
-        Examples:
-        >>> cb.select(EnrichedEventFacet).add_range({"bucket_size": 5, "start": 0, "end": 10, "field": "netconn_count"})
-        >>> cb.select(EnrichedEventFacet).add_range({"bucket_size": "+1DAY", "start": "2020-11-01T00:00:00Z",
-                                               "end": "2020-11-12T00:00:00Z", "field": "backend_timestamp"})
-        """
-        if isinstance(range, dict):
-            self._check_range(range)
-            self._ranges.append(range)
-        else:
-            for r in range:
-                self._check_range(r)
-                self._ranges.append(r)
-
-        return self
-
-    def add_facet_field(self, field):
-        """Sets the facet fields to be received by this query.
-        Arguments:
-            field (str or [str]): Field(s) to be received.
-        Returns:
-            Query (EnrichedEventFacetQuery): The Query object that will receive the specified field(s).
-        Example:
-        >>> cb.select(EnrichedEventFacet).add_facet_field(["process_name", "process_username"])
-        """
-        if isinstance(field, str):
-            self._facet_fields.append(field)
-        else:
-            try:
-                for name in field:
-                    self._facet_fields.append(name)
-            except TypeError:
-                raise ApiError("Either a single string field argument or a list of field strings are allowed as argument")
-        return self
-
-
-    def set_time_range(self, start=None, end=None, window=None):
-        """
-        Sets the 'time_range' query body parameter, determining a time window based on 'device_timestamp'.
-        Args:
-            start (str in ISO 8601 timestamp): When to start the result search.
-            end (str in ISO 8601 timestamp): When to end the result search.
-            window (str): Time window to execute the result search, ending on the current time.
-                Should be in the form "-2w", where y=year, w=week, d=day, h=hour, m=minute, s=second.
-        Note:
-            - `window` will take precendent over `start` and `end` if provided.
-        Examples:
-            query = api.select(EnrichedEvent).set_time_range(start="2020-10-20T20:34:07Z")
-            second_query = api.select(EnrichedEvent).set_time_range(start="2020-10-20T20:34:07Z", end="2020-10-30T20:34:07Z")
-            third_query = api.select(EnrichedEvent).set_time_range(window='-3d')
-        """
-        if start:
-            if not isinstance(start, str):
-                raise ApiError(f"Start time must be a string in ISO 8601 format. {start} is a {type(start)}.")
-            self._time_range["start"] = start
-        if end:
-            if not isinstance(end, str):
-                raise ApiError(f"End time must be a string in ISO 8601 format. {end} is a {type(end)}.")
-            self._time_range["end"] = end
-        if window:
-            if not isinstance(window, str):
-                raise ApiError(f"Window must be a string. {window} is a {type(window)}.")
-            self._time_range["window"] = window
-
-        return self
-
-    def timeout(self, msecs):
-        """Sets the timeout on a event query.
-
-        Arguments:
-            msecs (int): Timeout duration, in milliseconds.
-
-        Returns:
-            Query (EnrichedEventQuery): The Query object with new milliseconds
-                parameter.
-
-        Example:
-
-        >>> cb.select(EnrichedEvent).where(process_name="foo.exe").timeout(5000)
-        """
-        self._timeout = msecs
-        return self
-
-    def _submit(self):
-        if self._query_token:
-            raise ApiError("Query already submitted: token {0}".format(self._query_token))
-
-        args = self._get_query_parameters()
-
-        url = "/api/investigate/v2/orgs/{}/enriched_events/facet_jobs".format(self._cb.credentials.org_key)
-        query_start = self._cb.post_object(url, body=args)
-        self._query_token = query_start.json().get("job_id")
-
-        self._timed_out = False
-        self._submit_time = time.time() * 1000
-
-    def _still_querying(self):
-        if not self._query_token:
-            self._submit()
-
-        status_url = "/api/investigate/v2/orgs/{}/enriched_events/facet_jobs/{}/results".format(
-            self._cb.credentials.org_key,
-            self._query_token,
-        )
-        result = self._cb.get_object(status_url)
-        searchers_contacted = result.get("contacted", 0)
-        searchers_completed = result.get("completed", 0)
-        log.debug("contacted = {}, completed = {}".format(searchers_contacted, searchers_completed))
-        if searchers_contacted == 0:
-            return True
-        if searchers_completed < searchers_contacted:
-            if self._timeout != 0 and (time.time() * 1000) - self._submit_time > self._timeout:
-                self._timed_out = True
-                return False
-            return True
-
-        return False
-
-    def _count(self):
-        if self._count_valid:
-            return self._total_results
-
-        while self._still_querying():
-            time.sleep(.5)
-
-        if self._timed_out:
-            raise TimeoutError(message="user-specified timeout exceeded while waiting for results")
-
-        result_url = "/api/investigate/v2/orgs/{}/enriched_events/facet_jobs/{}/results".format(
-            self._cb.credentials.org_key,
-            self._query_token,
-        )
-        result = self._cb.get_object(result_url)
-
-        self._total_results = result.get('num_found', 0)
-        self._count_valid = True
-
-        return self._total_results
-
-    def _search(self, start=0, rows=0):
-        if not self._query_token:
-            self._submit()
-
-        while self._still_querying():
-            time.sleep(.5)
-
-        if self._timed_out:
-            raise TimeoutError(message="user-specified timeout exceeded while waiting for results")
-
-        log.debug("Pulling results, timed_out={}".format(self._timed_out))
-
-        result_url = "/api/investigate/v2/orgs/{}/enriched_events/facet_jobs/{}/results".format(
-            self._cb.credentials.org_key,
-            self._query_token
-        )
-        
-        if self._limit:
-            query_parameters = {"limit": self._limit}
-        else:
-            query_parameters = {}
-
-        result = self._cb.get_object(result_url, query_parameters=query_parameters)
-        result["job_id"] = self._query_token
-        yield result
-
-    def _search_async(self):
-        """ Not very pretty hack to incorporate both synchronous and async behavior """
-        for result in self._search():
-            yield self._doc_class(self._cb, model_unique_id=self._query_token, initial_data=result)
-
-    def _init_async_query(self):
-        """Initialize an async query and return a context for running in the background.
-        Returns:
-            object: Context for running in the background (the query token).
-        """
-        self._submit()
-        return self._query_token
-
-    def _run_async_query(self, context):
-        """Executed in the background to run an asynchronous query.
-        Args:
-            context (object): The context (query token) returned by _init_async_query.
-        Returns:
-            Any: Result of the async query, which is then returned by the future.
-        """
-        if context != self._query_token:
-            raise ApiError("Async query not properly started")
-        return list(self._search_async())
->>>>>>> 3e742e96
