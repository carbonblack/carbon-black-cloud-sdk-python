--- conflicted
+++ resolved
@@ -117,18 +117,7 @@
         "watchlists.id": "watchlists",
         "workflow.change_timestamp": "workflow.last_update_time",
         "workflow.note": "workflow.comment",
-<<<<<<< HEAD
-        "workflow.closure_reason": "workflow.remediation",
-        "workflow.status": "workflow.state",
-        "k8s_kind": "workload_kind",
-        "k8s_workload_name": "workload_name"
-    }
-
-    REMAPPED_NOTES_V7_TO_V6 = {
-        "last_update_time": ""
-=======
         "workflow.status": "workflow.state"
->>>>>>> 052dcec6
     }
 
     DEPRECATED_FIELDS_NOT_IN_V7 = [
