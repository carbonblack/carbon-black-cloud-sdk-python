#!/usr/bin/env python3

# *******************************************************
# Copyright (c) VMware, Inc. 2020-2023. All Rights Reserved.
# SPDX-License-Identifier: MIT
# *******************************************************
# *
# * DISCLAIMER. THIS PROGRAM IS PROVIDED TO YOU "AS IS" WITHOUT
# * WARRANTIES OR CONDITIONS OF ANY KIND, WHETHER ORAL OR WRITTEN,
# * EXPRESS OR IMPLIED. THE AUTHOR SPECIFICALLY DISCLAIMS ANY IMPLIED
# * WARRANTIES OR CONDITIONS OF MERCHANTABILITY, SATISFACTORY QUALITY,
# * NON-INFRINGEMENT AND FITNESS FOR A PARTICULAR PURPOSE.

"""Model and Query Classes for Platform Alerts and Workflows"""
import json
import time

from cbc_sdk.errors import ApiError, TimeoutError, ObjectNotFoundError, NonQueryableModel
from cbc_sdk.platform import PlatformModel
from cbc_sdk.base import (BaseQuery,
                          UnrefreshableModel,
                          QueryBuilder,
                          QueryBuilderSupportMixin,
                          IterableQueryMixin,
                          CriteriaBuilderSupportMixin)
from cbc_sdk.endpoint_standard.base import EnrichedEvent
from cbc_sdk.platform.devices import DeviceSearchQuery
from cbc_sdk.platform.processes import AsyncProcessQuery, Process
from cbc_sdk.platform.legacy_alerts import LegacyAlertSearchQueryCriterionMixin

"""Alert Models"""

MAX_RESULTS_LIMIT = 10000
REMAPPED_ALERTS_V6 = {
    "alert_classification.classification": "ml_classification_final_verdict",
    "alert_classification.global_prevalence": "ml_classification_global_prevalence",
    "alert_classification.org_prevalence": "ml_classification_org_prevalence",
    "alert_classification.user_feedback": "determination_value",
    "cluster_name": "k8s_cluster",
    "create_time": "backend_timestamp",
    "first_event_time": "first_event_timestamp",
    "last_event_time": "last_event_timestamp",
    "last_update_time": "backend_update_timestamp",
    "namespace": "k8s_namespace",
    "notes_present": "alert_notes_present",
    "policy_id": "device_policy_id",
    "policy_name": "device_policy",
    "port": "netconn_local_port",
    "protocol": "netconn_protocol",
    "remote_domain": "netconn_remote_domain",
    "remote_ip": "netconn_remote_ip",
    "remote_namespace": "remote_k8s_namespace",
    "remote_replica_id": "remote_k8s_pod_name",
    "remote_workload_kind": "remote_k8s_kind",
    "remote_workload_name": "remote_k8s_workload_name",
    "replica_id": "k8s_pod_name",
    "rule_id": "rule_id ",
    "run_state": "run_state",
    "target_value": "device_target_value",
    "threat_cause_actor_certificate_authority": "process_issuer",
    "threat_cause_actor_name": "process_name",
    "threat_cause_actor_publisher": "process_publisher",
    "threat_cause_actor_sha256": "process_sha256",
    "threat_cause_event_id": "primary_event_id",
    "threat_cause_md5": "process_md5",
    "threat_cause_parent_guid": "parent_guid",
    "threat_cause_reputation": "process_reputation",
    "threat_indicators": "ttps",
    "watchlists": "watchlists.id",
    "workflow.last_update_time": "workflow.change_timestamp",
    "workflow.comment": "workflow.note",
    "workflow.remediation": "workflow.closure_reason",
    "workflow.state": "workflow.status",
    "workload_kind": "k8s_kind",
    "workload_name": "k8s_workload_name"
}

REMAPPED_WORKFLOWS_V6 = {
    "workflow.last_update_time": "workflow.change_timestamp",
    "workflow.comment": "workflow.note",
    "workflow.remediation": "workflow.closure_reason",
    "workflow.state": "workflow.status",
}

REMAPPED_NOTES_V6 = {
    "last_update_time": "",

}

ALERTS_V6_MAPPINGS = {
    "ml_classification_final_verdict": "alert_classification.classification",
    "ml_classification_global_prevalence": "alert_classification.global_prevalence",
    "ml_classification_org_prevalence": "alert_classification.org_prevalence",
    "determination_value": "alert_classification.user_feedback",
    "k8s_cluster": "cluster_name",
    "backend_timestamp": "create_time",
    "first_event_timestamp": "first_event_time",
    "last_event_timestamp": "last_event_time",
    "backend_update_timestamp": "last_update_time",
    "k8s_namespace": "namespace",
    "alert_notes_present": "notes_present",
    "device_policy_id": "policy_id",
    "device_policy": "policy_name",
    "netconn_local_port": "port",
    "netconn_protocol": "protocol",
    "netconn_remote_domain": "remote_domain",
    "netconn_remote_ip": "remote_ip",
    "remote_k8s_namespace": "remote_namespace",
    "remote_k8s_pod_name": "remote_replica_id",
    "remote_k8s_kind": "remote_workload_kind",
    "remote_k8s_workload_name": "remote_workload_name",
    "k8s_pod_name": "replica_id",
    "rule_id ": "rule_id",
    "run_state": "run_state",
    "device_target_value": "target_value",
    "process_issuer": "threat_cause_actor_certificate_authority",
    "process_name": "threat_cause_actor_name",
    "process_publisher": "threat_cause_actor_publisher",
    "process_sha256": "threat_cause_actor_sha256",
    "primary_event_id": "threat_cause_cause_event_id",
    "process_md5": "threat_cause_md5",
    "parent_guid": "threat_cause_parent_guid",
    "process_reputation": "threat_cause_reputation",
    "ttps": "threat_indicators",
    "watchlists.id": "watchlists",
    "workflow.change_timestamp": "workflow.last_update_time",
    "workflow.note": "workflow.comment",
    "workflow.closure_reason": "workflow.remediation",
    "workflow.status": "workflow.state",
    "k8s_kind": "workload_kind",
    "k8s_workload_name": "workload_name"
}

REMAPPED_WORKFLOWS_V7_TO_V6 = {
    "change_timestamp": "last_update_time",
    "note": "comment",
    "closure_reason": "remediation",
    "status": "state"
}

REMAPPED_NOTES_V7_TO_V6 = {
    "last_update_time": "",

}


class Alert(PlatformModel):
    """Represents a basic alert."""
    urlobject = "/api/alerts/v7/orgs/{0}/alerts"
    urlobject_single = "/api/alerts/v7/orgs/{0}/alerts/{1}"
    primary_key = "id"
    swagger_meta_file = "platform/models/alert.yaml"

    def __init__(self, cb, model_unique_id, initial_data=None):
        """
        Initialize the Alert object.

        Args:
            cb (BaseAPI): Reference to API object used to communicate with the server.
            model_unique_id (str): ID of the alert represented.
            initial_data (dict): Initial data used to populate the alert.
        """
<<<<<<< HEAD
        super(BaseAlert, self).__init__(cb, model_unique_id, initial_data)
=======
        super(Alert, self).__init__(cb, model_unique_id, initial_data)
>>>>>>> d253f8ed
        self._workflow = Workflow(cb, initial_data.get("workflow", None) if initial_data else None)
        if model_unique_id is not None and initial_data is None:
            self._refresh()

    class Note(PlatformModel):
        """Represents a note within an alert."""
        urlobject = "/api/alerts/v7/orgs/{0}/alerts/{1}/notes"
        urlobject_single = "/api/alerts/v7/orgs/{0}/alerts/{1}/notes/{2}"
        primary_key = "id"
        swagger_meta_file = "platform/models/alert_note.yaml"
        _is_deleted = False

        def __init__(self, cb, alert, model_unique_id, initial_data=None):
            """
            Initialize the Note object.

            Args:
                cb (BaseAPI): Reference to API object used to communicate with the server.
                alert (Alert): The alert where the note is saved.
                model_unique_id (str): ID of the note represented.
                initial_data (dict): Initial data used to populate the note.
            """
            super(Alert.Note, self).__init__(cb, model_unique_id, initial_data)
            self._alert = alert
            if model_unique_id is not None and initial_data is None:
                self._refresh()

        def _refresh(self):
            """
            Rereads the alert data from the server.

            Returns:
                bool: True if refresh was successful, False if not.
            """
            _exists_in_list = False
            if self._is_deleted:
                raise ApiError("Cannot refresh a deleted Note")

            url = Alert.Note.urlobject.format(self._cb.credentials.org_key, self._alert.id)
            resp = self._cb.get_object(url)
            item_list = resp.get("results", [])

            for item in item_list:
                if item["id"] == self.id:
                    _exists_in_list = True
                    return True

            if not _exists_in_list:
                raise ObjectNotFoundError(url, "Cannot refresh: Note not found")

        @classmethod
        def _query_implementation(cls, cb, **kwargs):
            """
            Raises an error, as Notes cannot be queried directly.

            Args:
                cb (BaseAPI): Reference to API object used to communicate with the server.
                **kwargs (dict): Not used, retained for compatibility.

            Raises:
                ApiError: Always.
            """
            raise NonQueryableModel("Notes cannot be queried directly")

        def delete(self):
            """Deletes a note from an alert."""
            url = self.urlobject_single.format(self._cb.credentials.org_key, self._alert.id,
                                               self.id)
            self._cb.delete_object(url)
            self._is_deleted = True

        def __getitem__(self, item):
            """
                    Return an attribute of this object.

                    Args:
                        item (str): Name of the attribute to be returned.

                    Returns:
                        Any: The returned attribute value.

                    Raises:
                        AttributeError: If the object has no such attribute.
                    """
            try:
                return super(Alert, self).__getattribute__(REMAPPED_NOTES_V6.get(item, item))
            except AttributeError:
                raise AttributeError("'{0}' object has no attribute '{1}'".format(self.__class__.__name__,
                                                                                  item))  # fall through to the rest of the logic...

        def __getattr__(self, item):
            """
            Return an attribute of this object.

            Args:
                item (str): Name of the attribute to be returned.

            Returns:
                Any: The returned attribute value.

            Raises:
                AttributeError: If the object has no such attribute.
            """

            try:
                item = REMAPPED_NOTES_V6.get(item, item)
                return super(Alert, self).__getattr__(item)
            except AttributeError:
                raise AttributeError("'{0}' object has no attribute '{1}'".format(self.__class__.__name__,
                                                                                  item))  # fall through to the rest of the logic...

    def notes_(self):
        """Retrieves all notes for an alert."""
        url = Alert.Note.urlobject.format(self._cb.credentials.org_key, self._info[self.primary_key])
        resp = self._cb.get_object(url)
        item_list = resp.get("results", [])
        return [Alert.Note(self._cb, self, item[Alert.Note.primary_key], item)
                for item in item_list]

    def create_note(self, note):
        """Creates a new note."""
        request = {"note": note}
        url = Alert.Note.urlobject.format(self._cb.credentials.org_key, self._info[self.primary_key])
        resp = self._cb.post_object(url, request)
        result = resp.json()
        return [Alert.Note(self._cb, self, result["id"], result)]

    @classmethod
    def _query_implementation(cls, cb, **kwargs):
        """
        Returns the appropriate query object for this alert type.

        Args:
            cb (BaseAPI): Reference to API object used to communicate with the server.
            **kwargs (dict): Not used, retained for compatibility.

        Returns:
            AlertSearchQuery: The query object for this alert type.
        """
        return AlertSearchQuery(cls, cb)

    def _refresh(self):
        """
        Rereads the alert data from the server.

        Returns:
            bool: True if refresh was successful, False if not.
        """
        url = self.urlobject_single.format(self._cb.credentials.org_key, self._model_unique_id)
        resp = self._cb.get_object(url)
        self._info = resp
        self._workflow = Workflow(self._cb, resp.get("workflow", None))
        self._last_refresh_time = time.time()
        return True

    @property
    def workflow_(self):
        """
        Returns the workflow associated with this alert.

        Returns:
            Workflow: The workflow associated with this alert.
        """
        return self._workflow

    def _update_workflow_status(self, state, remediation, comment):
        """
        Updates the workflow status of this alert.

        Args:
            state (str): The state to set for this alert, either "OPEN" or "DISMISSED".
            remediation (str): The remediation status to set for the alert.
            comment (str): The comment to set for the alert.
        """
        request = {"status": state}
        if remediation:
            request["remediation_state"] = remediation
        if comment:
            request["comment"] = comment
        url = self.urlobject_single.format(self._cb.credentials.org_key,
                                           self._model_unique_id) + "/workflow"
        resp = self._cb.post_object(url, request)
        self._workflow = Workflow(self._cb, resp.json())
        self._last_refresh_time = time.time()

    def dismiss(self, remediation=None, comment=None):
        """
        Dismisses this alert.

        Args:
            remediation (str): The remediation status to set for the alert.
            comment (str): The comment to set for the alert.
        """
        self._update_workflow_status("CLOSED", remediation, comment)

    def update(self, remediation=None, comment=None):
        """
        Updates this alert while leaving it open.

        Args:
            remediation (str): The remediation status to set for the alert.
            comment (str): The comment to set for the alert.
        """
        self._update_workflow_status("OPEN", remediation, comment)

    def _update_threat_workflow_status(self, state, remediation, comment):
        """
        Updates the workflow status of all alerts with the same threat ID, past or future.

        Args:
            state (str): The state to set for this alert, either "OPEN" or "DISMISSED".
            remediation (str): The remediation status to set for the alert.
            comment (str): The comment to set for the alert.
        """
        request = {"state": state}
        if remediation:
            request["remediation_state"] = remediation
        if comment:
            request["comment"] = comment
        url = "/appservices/v6/orgs/{0}/threat/{1}/workflow".format(self._cb.credentials.org_key,
                                                                    self.threat_id)
        resp = self._cb.post_object(url, request)
        return Workflow(self._cb, resp.json())

    def dismiss_threat(self, remediation=None, comment=None):
        """
        Dismisses all alerts with the same threat ID, past or future.

        Args:
            remediation (str): The remediation status to set for the alert.
            comment (str): The comment to set for the alert.
        """
        return self._update_threat_workflow_status("DISMISSED", remediation, comment)

    def update_threat(self, remediation=None, comment=None):
        """
        Updates the status of all alerts with the same threat ID, past or future, while leaving them in OPEN state.

        Args:
            remediation (str): The remediation status to set for the alert.
            comment (str): The comment to set for the alert.
        """
        return self._update_threat_workflow_status("OPEN", remediation, comment)

    @staticmethod
    def search_suggestions(cb, query):
        """
        Returns suggestions for keys and field values that can be used in a search.

        Args:
            cb (CBCloudAPI): A reference to the CBCloudAPI object.
            query (str): A search query to use.

        Returns:
            list: A list of search suggestions expressed as dict objects.

        Raises:
            ApiError: if cb is not instance of CBCloudAPI
        """
        if cb.__class__.__name__ != "CBCloudAPI":
            raise ApiError("cb argument should be instance of CBCloudAPI.")
        query_params = {"suggest.q": query}
        url = "/api/alerts/v7/orgs/{0}/alerts/search_suggestions".format(cb.credentials.org_key)
        output = cb.get_object(url, query_params)
        return output["suggestions"]

    def __getitem__(self, item):
        """
                Return an attribute of this object.

                Args:
                    item (str): Name of the attribute to be returned.

                Returns:
                    Any: The returned attribute value.

                Raises:
                    AttributeError: If the object has no such attribute.
                """
        try:
            return super(Alert, self).__getattribute__(REMAPPED_ALERTS_V6.get(item, item))
        except AttributeError:
            raise AttributeError("'{0}' object has no attribute '{1}'".format(self.__class__.__name__,
                                                                              item))  # fall through to the rest of the logic...

    def __getattr__(self, item):
        """
        Return an attribute of this object.

        Args:
            item (str): Name of the attribute to be returned.

        Returns:
            Any: The returned attribute value.

        Raises:
            AttributeError: If the object has no such attribute.
        """

        try:
            item = REMAPPED_ALERTS_V6.get(item, item)
            return super(Alert, self).__getattr__(item)
        except AttributeError:
            raise AttributeError("'{0}' object has no attribute '{1}'".format(self.__class__.__name__,
                                                                              item))  # fall through to the rest of the logic...

<<<<<<< HEAD
    def to_json(self, version="v7"):
        if version == "v6":
            modified_json = {}

            for key, value in self._info.items():
                modified_json[ALERTS_V6_MAPPINGS.get(key, key)] = value
                if key == "id":
                    modified_json["legacy_alert_id"] = value
                if key == "process_name":
                    modified_json["process_name"] = value
                if key == "threat_cause_event_id":
                    modified_json["created_by_event_id"] = value
                if key == "ttps":
                    ti = {}
                    ti["process_name"] = self._info.get("process_name")
                    ti["sha256"] = self._info.get("process_sha256")
                    ti["ttps"] = value
                    modified_json["threat_indicators"] = [ti]
                if key == "workflow":
                    wf = {}
                    for wf_key, wf_value in value.items():
                        wf[REMAPPED_WORKFLOWS_V7_TO_V6.get(wf_key, wf_key)] = wf_value
                    modified_json[key] = wf
            return modified_json
        else:
            return self._info


class WatchlistAlert(BaseAlert):
=======

class WatchlistAlert(Alert):
>>>>>>> d253f8ed
    """Represents watch list alerts."""
    urlobject = "/api/alerts/v7/orgs/{0}/alerts"
    type = ["WATCHLIST"]
    swagger_meta_file = "platform/models/alert_watchlist.yaml"

    @classmethod
    def _query_implementation(cls, cb, **kwargs):
        """
        Returns the appropriate query object for this alert type.

        Args:
            cb (BaseAPI): Reference to API object used to communicate with the server.
            **kwargs (dict): Not used, retained for compatibility.

        Returns:
            AlertSearchQuery: The query object for this alert type.
        """
        return AlertSearchQuery(cls, cb).add_criteria("type", ["WATCHLIST"])

    def get_process(self, async_mode=False):
        """
        Gets the process corresponding with the alert.

        Args:
            async_mode: True to request process in an asynchronous manner.

        Returns:
            Process: The process corresponding to the alert.
        """
        process_guid = self._info.get("process_guid")
        if not process_guid:
            raise ApiError(f"Trying to get process details on an invalid process_id {process_guid}")
        if async_mode:
            return self._cb._async_submit(self._get_process)
        return self._get_process()

    def _get_process(self, *args, **kwargs):
        """
        Implementation of the get_process.

        Returns:
            Process: The process corresponding to the alert. May return None if no process is found.
        """
        process_guid = self._info.get("process_guid")
        try:
            process = AsyncProcessQuery(Process, self._cb).where(process_guid=process_guid).one()
        except ObjectNotFoundError:
            return None
        return process


class CBAnalyticsAlert(Alert):
    """Represents CB Analytics alerts."""
    urlobject = "/api/alerts/v7/orgs/{0}/alerts"
    type = ["CB_ANALYTICS"]
    swagger_meta_file = "platform/models/alert_cb_analytic.yaml"

    @classmethod
    def _query_implementation(cls, cb, **kwargs):
        """
        Returns the appropriate query object for this alert type.

        Args:
            cb (BaseAPI): Reference to API object used to communicate with the server.
            **kwargs (dict): Not used, retained for compatibility.

        Returns:
            AlertSearchQuery: The query object for this alert type.
        """
        return AlertSearchQuery(cls, cb).add_criteria("type", ["CB_ANALYTICS"])

    def get_events(self, timeout=0, async_mode=False):
        """Requests enriched events detailed results.

        Args:
            timeout (int): Event details request timeout in milliseconds.
            async_mode (bool): True to request details in an asynchronous manner.

        Returns:
            list: EnrichedEvents matching the legacy_alert_id

        Note:
            - When using asynchronous mode, this method returns a python future.
              You can call result() on the future object to wait for completion and get the results.
        """
        self._details_timeout = timeout
        alert_id = self._info.get("legacy_alert_id")
        if not alert_id:
            raise ApiError("Trying to get event details on an invalid alert_id {}".format(alert_id))
        if async_mode:
            return self._cb._async_submit(self._get_events_detailed_results)
        return self._get_events_detailed_results()

    def _get_events_detailed_results(self, *args, **kwargs):
        """
        Actual search details implementation.

        Returns:
            list[EnrichedEvent]: List of enriched events.

        Flow:
            1. Start the job by providing alert_id
            2. Check the status of the job - wait until contacted and complete are equal
            3. Retrieve the results - it is possible for num_found to be 0, because enriched events are
            kept for specific period, so return empty list in that case.
        """
        url = "/api/investigate/v2/orgs/{}/enriched_events/detail_jobs".format(self._cb.credentials.org_key)
        query_start = self._cb.post_object(url, body={"alert_id": self._info.get("legacy_alert_id")})
        job_id = query_start.json().get("job_id")
        timed_out = False
        submit_time = time.time() * 1000

        while True:
            status_url = "/api/investigate/v2/orgs/{}/enriched_events/detail_jobs/{}".format(
                self._cb.credentials.org_key,
                job_id,
            )
            result = self._cb.get_object(status_url)
            searchers_contacted = result.get("contacted", 0)
            searchers_completed = result.get("completed", 0)
            if searchers_completed == searchers_contacted:
                break
            if searchers_contacted == 0:
                time.sleep(.5)
                continue
            if searchers_completed < searchers_contacted:
                if self._details_timeout != 0 and (time.time() * 1000) - submit_time > self._details_timeout:
                    timed_out = True
                    break

            time.sleep(.5)

        if timed_out:
            raise TimeoutError(message="user-specified timeout exceeded while waiting for results")

        still_fetching = True
        result_url = "/api/investigate/v2/orgs/{}/enriched_events/detail_jobs/{}/results".format(
            self._cb.credentials.org_key,
            job_id
        )

        query_parameters = {}
        while still_fetching:
            result = self._cb.get_object(result_url, query_parameters=query_parameters)
            available_results = result.get('num_available', 0)
            found_results = result.get('num_found', 0)
            # if found is 0, then no enriched events
            if found_results == 0:
                return []
            if available_results != 0:
                results = result.get('results', [])
                return [EnrichedEvent(self._cb, initial_data=item) for item in results]


class DeviceControlAlert(Alert):
    """Represents Device Control alerts."""
    urlobject = "/api/alerts/v7/orgs/{0}/alerts"
    swagger_meta_file = "platform/models/alert_device_control.yaml"

    @classmethod
    def _query_implementation(cls, cb, **kwargs):
        """
        Returns the appropriate query object for this alert type.

        Args:
            cb (BaseAPI): Reference to API object used to communicate with the server.
            **kwargs (dict): Not used, retained for compatibility.

        Returns:
            AlertSearchQuery: The query object for this alert type.
        """
        return AlertSearchQuery(cls, cb).add_criteria("type", ["DEVICE_CONTROL"])


class ContainerRuntimeAlert(Alert):
    """Represents Container Runtime alerts."""
    urlobject = "/api/alerts/v7/orgs/{0}/alerts"
    swagger_meta_file = "platform/models/alert_container_runtime.yaml"
    type = ["CONTAINER_RUNTIME"]

    @classmethod
    def _query_implementation(cls, cb, **kwargs):
        """
        Returns the appropriate query object for this alert type.

        Args:
            cb (BaseAPI): Reference to API object used to communicate with the server.
            **kwargs (dict): Not used, retained for compatibility.

        Returns:
            AlertSearchQuery: The query object for this alert type.
        """
        return AlertSearchQuery(cls, cb).add_criteria("type", ["CONTAINER_RUNTIME"])


class HostBasedFirewallAlert(Alert):
    """Represents Host Based Firewall alerts."""
    urlobject = "/api/alerts/v7/orgs/{0}/alerts"
    swagger_meta_file = "platform/models/alert_host_based_firewall.yaml"
    type = ["HOST_BASED_FIREWALL"]

    @classmethod
    def _query_implementation(cls, cb, **kwargs):
        """
        Returns the appropriate query object for this alert type.

        Args:
            cb (BaseAPI): Reference to API object used to communicate with the server.
            **kwargs (dict): Not used, retained for compatibility.

        Returns:
            AlertSearchQuery: The query object for this alert type.
        """
        return AlertSearchQuery(cls, cb).add_criteria("type", ["HOST_BASED_FIREWALL"])


class IntrusionDetectionSystemAlert(Alert):
    """Represents Intrusion Detection System alerts."""
    urlobject = "/api/alerts/v7/orgs/{0}/alerts"
    swagger_meta_file = "platform/models/alert_intrusion_detection_system.yaml"
    type = ["INTRUSION_DETECTION_SYSTEM"]

    @classmethod
    def _query_implementation(cls, cb, **kwargs):
        """
        Returns the appropriate query object for this alert type.

        Args:
            cb (BaseAPI): Reference to API object used to communicate with the server.
            **kwargs (dict): Not used, retained for compatibility.

        Returns:
            AlertSearchQuery: The query object for this alert type.
        """
        return AlertSearchQuery(cls, cb).add_criteria("type", ["INTRUSION_DETECTION_SYSTEM"])


class Workflow(UnrefreshableModel):
    """Represents the workflow associated with alerts."""
    swagger_meta_file = "platform/models/workflow.yaml"

    def __init__(self, cb, initial_data=None):
        """
        Initialize the Workflow object.

        Args:
            cb (BaseAPI): Reference to API object used to communicate with the server.
            initial_data (dict): Initial data used to populate the workflow.
        """
        super(Workflow, self).__init__(cb, model_unique_id=None, initial_data=initial_data)

    def __getitem__(self, item):
        """
                Return an attribute of this object.

                Args:
                    item (str): Name of the attribute to be returned.

                Returns:
                    Any: The returned attribute value.

                Raises:
                    AttributeError: If the object has no such attribute.
                """
        try:
            return super(Alert, self).__getattribute__(REMAPPED_WORKFLOWS_V6.get(item, item))
        except AttributeError:
            raise AttributeError("'{0}' object has no attribute '{1}'".format(self.__class__.__name__,
                                                                              item))  # fall through to the rest of the logic...

    def __getattr__(self, item):
        """
        Return an attribute of this object.

        Args:
            item (str): Name of the attribute to be returned.

        Returns:
            Any: The returned attribute value.

        Raises:
            AttributeError: If the object has no such attribute.
        """

        try:
            item = REMAPPED_WORKFLOWS_V6.get(item, item)
            return super(Alert, self).__getattr__(item)
        except AttributeError:
            raise AttributeError("'{0}' object has no attribute '{1}'".format(self.__class__.__name__,
                                                                              item))  # fall through to the rest of the logic...


class WorkflowStatus(PlatformModel):
    """Represents the current workflow status of a request."""
    urlobject_single = "/appservices/v6/orgs/{0}/workflow/status/{1}"
    primary_key = "id"
    swagger_meta_file = "platform/models/workflow_status.yaml"

    def __init__(self, cb, model_unique_id, initial_data=None):
        """
        Initialize the Alert object.

        Args:
            cb (BaseAPI): Reference to API object used to communicate with the server.
            model_unique_id (str): ID of the request being processed.
            initial_data (dict): Initial data used to populate the status.
        """
        super(WorkflowStatus, self).__init__(cb, model_unique_id, initial_data)
        self._request_id = model_unique_id
        self._workflow = None
        if model_unique_id is not None:
            self._refresh()

    def _refresh(self):
        """
        Rereads the request status from the server.

        Returns:
            bool: True if refresh was successful, False if not.
        """
        url = self.urlobject_single.format(self._cb.credentials.org_key, self._request_id)
        resp = self._cb.get_object(url)
        self._info = resp
        self._workflow = Workflow(self._cb, resp.get("workflow", None))
        self._last_refresh_time = time.time()
        return True

    @property
    def id_(self):
        """
        Returns the request ID of the associated request.

        Returns:
            str: The request ID of the associated request.
        """
        return self._request_id

    @property
    def workflow_(self):
        """
        Returns the current workflow associated with this request.

        Returns:
            Workflow: The current workflow associated with this request.
        """
        return self._workflow

    @property
    def queued(self):
        """
        Returns whether this request has been queued.

        Returns:
            bool: True if the request is in "queued" state, False if not.
        """
        self._refresh()
        return self._info.get("status", "") == "QUEUED"

    @property
    def in_progress(self):
        """
        Returns whether this request is currently in progress.

        Returns:
            bool: True if the request is in "in progress" state, False if not.
        """
        self._refresh()
        return self._info.get("status", "") == "IN_PROGRESS"

    @property
    def finished(self):
        """
        Returns whether this request has been completed.

        Returns:
            bool: True if the request is in "finished" state, False if not.
        """
        self._refresh()
        return self._info.get("status", "") == "FINISHED"


"""Alert Queries"""


class AlertSearchQuery(BaseQuery, QueryBuilderSupportMixin, IterableQueryMixin, LegacyAlertSearchQueryCriterionMixin, CriteriaBuilderSupportMixin):
    """Represents a query that is used to locate Alert objects."""
    VALID_CATEGORIES = ["THREAT", "MONITORED"]
    VALID_REPUTATIONS = ["KNOWN_MALWARE", "SUSPECT_MALWARE", "PUP", "NOT_LISTED", "ADAPTIVE_WHITE_LIST",
                         "COMMON_WHITE_LIST", "TRUSTED_WHITE_LIST", "COMPANY_BLACK_LIST"]
    VALID_ALERT_TYPES = ["CB_ANALYTICS", "DEVICE_CONTROL", "WATCHLIST", "CONTAINER_RUNTIME", "HOST_BASED_FIREWALL",
                         "INTRUSION_DETECTION_SYSTEM"]
    VALID_WORKFLOW_VALS = ["OPEN", "DISMISSED"]
    VALID_FACET_FIELDS = ["ALERT_TYPE", "CATEGORY", "REPUTATION", "WORKFLOW", "TAG", "POLICY_ID",
                          "POLICY_NAME", "DEVICE_ID", "DEVICE_NAME", "APPLICATION_HASH",
                          "APPLICATION_NAME", "STATUS", "RUN_STATE", "POLICY_APPLIED_STATE",
                          "POLICY_APPLIED", "SENSOR_ACTION"]

    def __init__(self, doc_class, cb):
        """
        Initialize the AlertSearchQuery.

        Args:
            doc_class (class): The model class that will be returned by this query.
            cb (BaseAPI): Reference to API object used to communicate with the server.
        """
        self._doc_class = doc_class
        self._cb = cb
        self._count_valid = False
        super(AlertSearchQuery, self).__init__()

        self._query_builder = QueryBuilder()
        self._criteria = {}
        self._time_filters = {}
        self._sortcriteria = {}
        self._bulkupdate_url = "/appservices/v6/orgs/{0}/alerts/workflow/_criteria"
        self._count_valid = False
        self._total_results = 0

    def _build_criteria(self):
        """
        Builds the criteria object for use in a query.

        Returns:
            dict: The criteria object.
        """
        mycrit = self._criteria
        if self._time_filters:
            mycrit.update(self._time_filters)
        return mycrit

    def sort_by(self, key, direction="ASC"):
        """
        Sets the sorting behavior on a query's results.

        Example:
            >>> cb.select(Alert).sort_by("name")

        Args:
            key (str): The key in the schema to sort by.
            direction (str): The sort order, either "ASC" or "DESC".

        Returns:
            AlertSearchQuery: This instance.
        """
        if direction not in DeviceSearchQuery.VALID_DIRECTIONS:
            raise ApiError("invalid sort direction specified")
        self._sortcriteria = {"field": key, "order": direction}
        return self

    def _build_request(self, from_row, max_rows, add_sort=True):
        """
        Creates the request body for an API call.

        Args:
            from_row (int): The row to start the query at.
            max_rows (int): The maximum number of rows to be returned.
            add_sort (bool): If True(default), the sort criteria will be added as part of the request.

        Returns:
            dict: The complete request body.
        """
        request = {"criteria": self._build_criteria()}
        request["query"] = self._query_builder._collapse()
        # Fetch 100 rows per page (instead of 10 by default) for better performance
        request["rows"] = 100
        if from_row > 0:
            request["start"] = from_row
        if max_rows >= 0:
            request["rows"] = max_rows
        if add_sort and self._sortcriteria != {}:
            request["sort"] = [self._sortcriteria]
        return request

    def _build_url(self, tail_end):
        """
        Creates the URL to be used for an API call.

        Args:
            tail_end (str): String to be appended to the end of the generated URL.

        Returns:
            str: The complete URL.
        """
        url = self._doc_class.urlobject.format(self._cb.credentials.org_key) + tail_end
        return url

    def _count(self):
        """
        Returns the number of results from the run of this query.

        Returns:
            int: The number of results from the run of this query.
        """
        if self._count_valid:
            return self._total_results

        url = self._build_url("/_search")
        request = self._build_request(0, -1)
        resp = self._cb.post_object(url, body=request)
        result = resp.json()

        self._total_results = result["num_found"]
        self._count_valid = True

        return self._total_results

    def _perform_query(self, from_row=1, max_rows=-1):
        """
        Performs the query and returns the results of the query in an iterable fashion.

        Alerts v6 API uses base 1 instead of 0.

        Args:
            from_row (int): The row to start the query at (default 1).
            max_rows (int): The maximum number of rows to be returned (default -1, meaning "all").

        Returns:
            Iterable: The iterated query.
        """
        url = self._build_url("/_search")
        current = from_row
        numrows = 0
        still_querying = True
        while still_querying:
            request = self._build_request(current, max_rows)
            resp = self._cb.post_object(url, body=request)
            result = resp.json()

            self._total_results = result["num_found"]

            # Prevent 500 Internal Server Error from retrieving behind MAX_RESULTS_LIMIT
            if self._total_results > MAX_RESULTS_LIMIT:
                self._total_results = MAX_RESULTS_LIMIT
            self._count_valid = True

            results = result.get("results", [])
            for item in results:
                alert = self._doc_class(self._cb, item["id"], item)
                if item["type"] == "CB_ANALYTICS":
                    alert.__class__ = CBAnalyticsAlert
                elif item["type"] == "WATCHLIST":
                    alert.__class__ = WatchlistAlert
                elif item["type"] == "INTRUSION_DETECTION_SYSTEM":
                    alert.__class__ = IntrusionDetectionSystemAlert
                elif item["type"] == "DEVICE_CONTROL":
                    alert.__class__ = DeviceControlAlert
                elif item["type"] == "HOST_BASED_FIREWALL":
                    alert.__class__ = HostBasedFirewallAlert
                elif item["type"] == "CONTAINER_RUNTIME":
                    alert.__class__ = ContainerRuntimeAlert
                else:
                    pass
                yield alert
                current += 1
                numrows += 1

                if max_rows > 0 and numrows == max_rows:
                    still_querying = False
                    break

            from_row = current
            if current >= self._total_results:
                still_querying = False
                break

    def facets(self, fieldlist, max_rows=0):
        """
        Return information about the facets for this alert by search, using the defined criteria.

        Args:
            fieldlist (list): List of facet field names. Valid names are "ALERT_TYPE", "CATEGORY", "REPUTATION",
                              "WORKFLOW", "TAG", "POLICY_ID", "POLICY_NAME", "DEVICE_ID", "DEVICE_NAME",
                              "APPLICATION_HASH", "APPLICATION_NAME", "STATUS", "RUN_STATE", "POLICY_APPLIED_STATE",
                              "POLICY_APPLIED", and "SENSOR_ACTION".
            max_rows (int): The maximum number of rows to return. 0 means return all rows.

        Returns:
            list: A list of facet information specified as dicts.
        """
        if not all((field in AlertSearchQuery.VALID_FACET_FIELDS) for field in fieldlist):
            raise ApiError("One or more invalid term field names")
        request = self._build_request(0, -1, False)
        del request['rows']
        request["terms"] = {"fields": fieldlist, "rows": max_rows}
        url = self._build_url("/_facet")
        resp = self._cb.post_object(url, body=request)
        result = resp.json()
        return result.get("results", [])

    def _update_status(self, status, remediation, comment):
        """
        Updates the status of all alerts matching the given query.

        Args:
            status (str): The status to put the alerts into, either "OPEN" or "DISMISSED".
            remediation (str): The remediation state to set for all alerts.
            comment (str): The comment to set for all alerts.

        Returns:
            str: The request ID, which may be used to select a WorkflowStatus object.
        """
        request = {"state": status, "criteria": self._build_criteria(), "query": self._query_builder._collapse()}
        if remediation is not None:
            request["remediation_state"] = remediation
        if comment is not None:
            request["comment"] = comment
        resp = self._cb.post_object(self._bulkupdate_url.format(self._cb.credentials.org_key), body=request)
        output = resp.json()
        return output["request_id"]

    def update(self, remediation=None, comment=None):
        """
        Update all alerts matching the given query. The alerts will be left in an OPEN state after this request.

        Args:
            remediation (str): The remediation state to set for all alerts.
            comment (str): The comment to set for all alerts.

        Returns:
            str: The request ID, which may be used to select a WorkflowStatus object.
        """
        return self._update_status("OPEN", remediation, comment)

    def dismiss(self, remediation=None, comment=None):
        """
        Dismiss all alerts matching the given query. The alerts will be left in a DISMISSED state after this request.

        Args:
            remediation (str): The remediation state to set for all alerts.
            comment (str): The comment to set for all alerts.

        Returns:
            str: The request ID, which may be used to select a WorkflowStatus object.
        """
        return self._update_status("DISMISSED", remediation, comment)<|MERGE_RESOLUTION|>--- conflicted
+++ resolved
@@ -160,11 +160,8 @@
             model_unique_id (str): ID of the alert represented.
             initial_data (dict): Initial data used to populate the alert.
         """
-<<<<<<< HEAD
-        super(BaseAlert, self).__init__(cb, model_unique_id, initial_data)
-=======
+
         super(Alert, self).__init__(cb, model_unique_id, initial_data)
->>>>>>> d253f8ed
         self._workflow = Workflow(cb, initial_data.get("workflow", None) if initial_data else None)
         if model_unique_id is not None and initial_data is None:
             self._refresh()
@@ -471,7 +468,6 @@
             raise AttributeError("'{0}' object has no attribute '{1}'".format(self.__class__.__name__,
                                                                               item))  # fall through to the rest of the logic...
 
-<<<<<<< HEAD
     def to_json(self, version="v7"):
         if version == "v6":
             modified_json = {}
@@ -500,11 +496,8 @@
             return self._info
 
 
-class WatchlistAlert(BaseAlert):
-=======
 
 class WatchlistAlert(Alert):
->>>>>>> d253f8ed
     """Represents watch list alerts."""
     urlobject = "/api/alerts/v7/orgs/{0}/alerts"
     type = ["WATCHLIST"]
