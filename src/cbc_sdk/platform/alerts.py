--- conflicted
+++ resolved
@@ -31,12 +31,10 @@
 """Alert Models"""
 
 MAX_RESULTS_LIMIT = 10000
-<<<<<<< HEAD
-
-
-
-=======
-REMAPPED_ALERTS_V6_TO_V7 = {
+
+class Alert(PlatformModel):
+    """Represents a basic alert."""
+    REMAPPED_ALERTS_V6_TO_V7 = {
     "alert_classification.classification": "ml_classification_final_verdict",
     "alert_classification.global_prevalence": "ml_classification_global_prevalence",
     "alert_classification.org_prevalence": "ml_classification_org_prevalence",
@@ -147,133 +145,6 @@
     "last_update_time": "",
 
 }
->>>>>>> abc08964
-
-
-class Alert(PlatformModel):
-    """Represents a basic alert."""
-    REMAPPED_ALERTS_V6 = {
-        "alert_classification.classification": "ml_classification_final_verdict",
-        "alert_classification.global_prevalence": "ml_classification_global_prevalence",
-        "alert_classification.org_prevalence": "ml_classification_org_prevalence",
-        "alert_classification.user_feedback": "determination_value",
-        "cluster_name": "k8s_cluster",
-        "create_time": "backend_timestamp",
-        "created_by_event_id": "primary_event_id",
-        "first_event_time": "first_event_timestamp",
-        "last_event_time": "last_event_timestamp",
-        "last_update_time": "backend_update_timestamp",
-        "legacy_alert_id": "id",
-        "namespace": "k8s_namespace",
-        "notes_present": "alert_notes_present",
-        "policy_id": "device_policy_id",
-        "policy_name": "device_policy",
-        "port": "netconn_local_port",
-        "protocol": "netconn_protocol",
-        "remote_domain": "netconn_remote_domain",
-        "remote_ip": "netconn_remote_ip",
-        "remote_namespace": "remote_k8s_namespace",
-        "remote_replica_id": "remote_k8s_pod_name",
-        "remote_workload_kind": "remote_k8s_kind",
-        "remote_workload_name": "remote_k8s_workload_name",
-        "replica_id": "k8s_pod_name",
-        "rule_id": "rule_id ",
-        "run_state": "run_state",
-        "target_value": "device_target_value",
-        "threat_cause_actor_certificate_authority": "process_issuer",
-        "threat_cause_actor_md5": "process_md5", #might need to look again for watchlist
-        "threat_cause_actor_name": "process_name",
-        "threat_cause_actor_process_pid": "process_pid",
-        "threat_cause_actor_publisher": "process_publisher",
-        "threat_cause_actor_sha256": "process_sha256",
-        "threat_cause_event_id": "primary_event_id",
-        "threat_cause_md5": "process_md5",
-        "threat_cause_parent_guid": "parent_guid",
-        "threat_cause_process_guid": "process_guid",
-        "threat_cause_threat_category": "threat_category",
-        "threat_cause_reputation": "process_reputation",
-        "threat_indicators": "ttps",
-        "watchlists": "watchlists.id",
-        "workflow.last_update_time": "workflow.change_timestamp",
-        "workflow.comment": "workflow.note",
-        "workflow.remediation": "workflow.closure_reason",
-        "workflow.state": "workflow.status",
-        "workload_kind": "k8s_kind",
-        "workload_name": "k8s_workload_name"
-    }
-
-    REMAPPED_WORKFLOWS_V6 = {
-        "workflow.last_update_time": "workflow.change_timestamp",
-        "workflow.comment": "workflow.note",
-        "workflow.remediation": "workflow.closure_reason",
-        "workflow.state": "workflow.status",
-    }
-
-    REMAPPED_NOTES_V6 = {
-        "last_update_time": "",
-
-    }
-
-    ALERTS_V6_MAPPINGS = {
-        "ml_classification_final_verdict": "alert_classification.classification",
-        "ml_classification_global_prevalence": "alert_classification.global_prevalence",
-        "ml_classification_org_prevalence": "alert_classification.org_prevalence",
-        "determination_value": "alert_classification.user_feedback",
-        "k8s_cluster": "cluster_name",
-        "backend_timestamp": "create_time",
-        "first_event_timestamp": "first_event_time",
-        "last_event_timestamp": "last_event_time",
-        "backend_update_timestamp": "last_update_time",
-        "k8s_namespace": "namespace",
-        "alert_notes_present": "notes_present",
-        "device_policy_id": "policy_id",
-        "device_policy": "policy_name",
-        "netconn_local_port": "port",
-        "netconn_protocol": "protocol",
-        "netconn_remote_domain": "remote_domain",
-        "netconn_remote_ip": "remote_ip",
-        "remote_k8s_namespace": "remote_namespace",
-        "remote_k8s_pod_name": "remote_replica_id",
-        "remote_k8s_kind": "remote_workload_kind",
-        "remote_k8s_workload_name": "remote_workload_name",
-        "k8s_pod_name": "replica_id",
-        "rule_id ": "rule_id",
-        "run_state": "run_state",
-        "device_target_value": "target_value",
-        "process_issuer": "threat_cause_actor_certificate_authority",
-        "process_name": "threat_cause_actor_name",
-        "process_publisher": "threat_cause_actor_publisher",
-        "process_sha256": "threat_cause_actor_sha256",
-        "primary_event_id": "threat_cause_cause_event_id",
-        "process_md5": "threat_cause_md5",
-        "process_pid": "threat_cause_actor_process_pid",
-        "process_guid": "threat_cause_process_guid",
-        "parent_guid": "threat_cause_parent_guid",
-        "process_md5": "threat_cause_actor_md5", #check later
-        "process_reputation": "threat_cause_reputation",
-        "threat_category": "threat_cause_threat_category",
-        "ttps": "threat_indicators",
-        "watchlists.id": "watchlists",
-        "workflow.change_timestamp": "workflow.last_update_time",
-        "workflow.note": "workflow.comment",
-        "workflow.closure_reason": "workflow.remediation",
-        "workflow.status": "workflow.state",
-        "k8s_kind": "workload_kind",
-        "k8s_workload_name": "workload_name",
-        "legacy_alert_id": "id"
-    }
-
-    REMAPPED_WORKFLOWS_V7_TO_V6 = {
-        "change_timestamp": "last_update_time",
-        "note": "comment",
-        "closure_reason": "remediation",
-        "status": "state"
-    }
-
-    REMAPPED_NOTES_V7_TO_V6 = {
-        "last_update_time": "",
-
-    }
 
     urlobject = "/api/alerts/v7/orgs/{0}/alerts"
     urlobject_single = "/api/alerts/v7/orgs/{0}/alerts/{1}"
@@ -568,11 +439,7 @@
                     AttributeError: If the object has no such attribute.
                 """
         try:
-<<<<<<< HEAD
-            return super(Alert, self).__getattribute__(self.REMAPPED_ALERTS_V6.get(item, item))
-=======
             return super(Alert, self).__getattribute__(REMAPPED_ALERTS_V6_TO_V7.get(item, item))
->>>>>>> abc08964
         except AttributeError:
             raise AttributeError("'{0}' object has no attribute '{1}'".format(self.__class__.__name__,
                                                                               item))  # fall through to the rest of the logic...
@@ -592,12 +459,7 @@
         """
 
         try:
-<<<<<<< HEAD
-            item = self.REMAPPED_ALERTS_V6.get(item, item)
-=======
             item = REMAPPED_ALERTS_V6_TO_V7.get(item, item)
-
->>>>>>> abc08964
             return super(Alert, self).__getattr__(item)
         except AttributeError:
             raise AttributeError("'{0}' object has no attribute '{1}'".format(self.__class__.__name__,
@@ -608,11 +470,7 @@
             modified_json = {}
 
             for key, value in self._info.items():
-<<<<<<< HEAD
-                modified_json[self.ALERTS_V6_MAPPINGS.get(key, key)] = value
-=======
                 modified_json[REMAPPED_ALERTS_V7_TO_V6.get(key, key)] = value
->>>>>>> abc08964
                 if key == "id":
                     modified_json["legacy_alert_id"] = value
                 if key == "process_name":
