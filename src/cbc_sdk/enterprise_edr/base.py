--- conflicted
+++ resolved
@@ -31,319 +31,6 @@
 """Models"""
 
 
-<<<<<<< HEAD
-# class Process(UnrefreshableModel):
-#     """Represents a process retrieved by one of the Enterprise EDR endpoints."""
-#     default_sort = 'last_update desc'
-#     primary_key = "process_guid"
-#     validation_url = "/api/investigate/v1/orgs/{}/processes/search_validation"
-#
-#     class Summary(UnrefreshableModel):
-#         """Represents a summary of organization-specific information for a process."""
-#         default_sort = "last_update desc"
-#         primary_key = "process_guid"
-#         urlobject = "/api/investigate/v1/orgs/{}/processes/summary"
-#
-#         def __init__(self, cb, model_unique_id):
-#             url = self.urlobject.format(cb.credentials.org_key)
-#
-#             summary = cb.get_object(url, query_parameters={"process_guid": model_unique_id})
-#
-#             super(Process.Summary, self).__init__(cb, model_unique_id=model_unique_id,
-#                                                   initial_data=summary, force_init=False,
-#                                                   full_doc=True)
-#
-#         @classmethod
-#         def _query_implementation(self, cb, **kwargs):
-#             return Query(self, cb, **kwargs)
-#
-#     @classmethod
-#     def _query_implementation(self, cb, **kwargs):
-#         # This will emulate a synchronous process query, for now.
-#         return AsyncProcessQuery(self, cb)
-#
-#     def __init__(self, cb, model_unique_id=None, initial_data=None, force_init=False, full_doc=True):
-#         super(Process, self).__init__(cb, model_unique_id=model_unique_id, initial_data=initial_data,
-#                                       force_init=force_init, full_doc=full_doc)
-#
-#     @property
-#     def summary(self):
-#         """Returns organization-specific information about this process."""
-#         return self._cb.select(Process.Summary, self.process_guid)
-#
-#     def events(self, **kwargs):
-#         """Returns a query for events associated with this process's process GUID.
-#
-#         Args:
-#             kwargs: Arguments to filter the event query with.
-#
-#         Returns:
-#             query (cbc_sdk.enterprise_edr.Query): Query object with the appropriate
-#                 search parameters for events
-#
-#         Example:
-#
-#         >>> [print(event) for event in process.events()]
-#         >>> [print(event) for event in process.events(event_type="modload")]
-#         """
-#         query = self._cb.select(Event).where(process_guid=self.process_guid)
-#
-#         if kwargs:
-#             query = query.and_(**kwargs)
-#
-#         return query
-#
-#     def tree(self):
-#         """Returns a Process Tree associated with this process.
-#
-#         Returns:
-#             Tree (cbc_sdk.enterprise_edr.Tree): Tree with children (and possibly siblings).
-#
-#         Example:
-#
-#         >>> tree = process.tree()
-#         """
-#         data = self._cb.select(Tree).where(process_guid=self.process_guid).all()
-#         return Tree(self._cb, initial_data=data)
-#
-#     @property
-#     def parents(self):
-#         """Returns a parent process associated with this process.
-#
-#         Returns:
-#             parent (Process): Parent Process if one exists, None if the process has no recorded parent.
-#         """
-#         if "parent_guid" in self._info:
-#             return self._cb.select(Process, self.parent_guid)
-#         elif self.summary.parent:
-#             return Process(self._cb, initial_data=self.summary.parent)
-#         else:
-#             return []
-#
-#     @property
-#     def children(self):
-#         """Returns a list of child processes for this process.
-#
-#         Returns:
-#             children ([Process]): List of Processes, one for each child of the
-#                 parent Process.
-#         """
-#         if isinstance(self.summary.children, list):
-#             return [
-#                 Process(self._cb, initial_data=child)
-#                 for child in self.summary.children
-#             ]
-#         else:
-#             return []
-#
-#     @property
-#     def siblings(self):
-#         """Returns a list of sibling processes for this process.
-#
-#         Returns:
-#             siblings ([Process]): List of Processes, one for each sibling of the
-#                 parent Process.
-#         """
-#         return [
-#             Process(self._cb, initial_data=sibling)
-#             for sibling in self.summary.siblings
-#         ]
-#
-#     @property
-#     def process_md5(self):
-#         """Returns a string representation of the MD5 hash for this process.
-#
-#         Returns:
-#             hash (str): MD5 hash of the process.
-#         """
-#         # NOTE: We have to check _info instead of poking the attribute directly
-#         # to avoid the missing attrbute login in NewBaseModel.
-#         if "process_hash" in self._info:
-#             return next((hsh for hsh in self.process_hash if len(hsh) == 32), None)
-#         elif "process_hash" in self.summary._info["process"]:
-#             return next((hash for hash in self.summary._info["process"]["process_hash"] if len(hash) == 32), None)
-#         else:
-#             return None
-#
-#     @property
-#     def process_sha256(self):
-#         """Returns a string representation of the SHA256 hash for this process.
-#
-#         Returns:
-#             hash (str): SHA256 hash of the process.
-#         """
-#         if "process_hash" in self._info:
-#             return next((hsh for hsh in self.process_hash if len(hsh) == 64), None)
-#         elif "process_hash" in self.summary._info["process"]:
-#             return next((hash for hash in self.summary._info["process"]["process_hash"] if len(hash) == 64), None)
-#         else:
-#             return None
-#
-#     @property
-#     def process_pids(self):
-#         """Returns a list of PIDs associated with this process.
-#
-#         Returns:
-#             pids ([int]): List of integer PIDs.
-#             None if there are no associated PIDs.
-#         """
-#         # NOTE(ww): This exists because the API returns the list as "process_pid",
-#         # which is misleading. We just give a slightly clearer name.
-#         if "process_pid" in self._info:
-#             return self.process_pid
-#         elif "process_pid" in self.summary._info["process"]:
-#             return self.summary._info["process"]["process_pid"]
-#         else:
-#             return None
-#
-#     def facets(self):
-#         """Returns a FacetQuery for a Process.
-#
-#         This represents the search for a summary of result groupings (facets).
-#         The returned AsyncFacetQuery object must have facet fields or ranges specified
-#         before it can be submitted, using the `add_facet_field()` or `add_range()` methods.
-#         """
-#         return self._cb.select(ProcessFacet).where(process_guid=self.process_guid)
-#
-#
-# class Tree(UnrefreshableModel):
-#     """The preferred interface for interacting with Tree models is `Process.tree()`."""
-#     urlobject = '/api/investigate/v1/orgs/{}/processes/tree'
-#     primary_key = 'process_guid'
-#
-#     @classmethod
-#     def _query_implementation(self, cb, **kwargs):
-#         return TreeQuery(self, cb)
-#
-#     def __init__(self, cb, model_unique_id=None, initial_data=None, force_init=False, full_doc=True):
-#         super(Tree, self).__init__(
-#             cb, model_unique_id=model_unique_id, initial_data=initial_data,
-#             force_init=force_init, full_doc=full_doc
-#         )
-#
-#     @property
-#     def children(self):
-#         """Returns all of the children of the process that this tree is centered around.
-#
-#         Returns:
-#             children ([Process]): List of children for the Tree's parent process.
-#         """
-#         return [Process(self._cb, initial_data=child) for child in self.nodes["children"]]
-#
-#
-# class ProcessFacet(UnrefreshableModel):
-#     """Represents the results of an AsyncFacetQuery.
-#
-#     ProcessFacet objects contain both Terms and Ranges. Each of those contain facet
-#     fields and values.
-#
-#     Access all of the Terms facet data with ProcessFacet.terms_.facets or see just
-#     the field names with ProcessFacet.terms_.fields.
-#
-#     Access all of the Ranges facet data with ProcessFacet.ranges_.facets or see just
-#     the field names with ProcessFacet.ranges_.fields.
-#     """
-#     primary_key = "job_id"
-#     swagger_meta_file = "enterprise_edr/models/process_facets.yaml"
-#     submit_url = "/api/investigate/v2/orgs/{}/processes/facet_jobs"
-#     result_url = "/api/investigate/v2/orgs/{}/processes/facet_jobs/{}/results"
-#
-#     class Terms(UnrefreshableModel):
-#         """Represents the facet fields and values associated with a Process Facet query."""
-#         def __init__(self, cb, initial_data):
-#             """Initialize a ProcessFacet Terms object with initial_data."""
-#             super(ProcessFacet.Terms, self).__init__(
-#                 cb,
-#                 model_unique_id=None,
-#                 initial_data=initial_data,
-#                 force_init=False,
-#                 full_doc=True,
-#             )
-#             self._facets = {}
-#             for facet_term_data in initial_data:
-#                 field = facet_term_data["field"]
-#                 values = facet_term_data["values"]
-#                 self._facets[field] = values
-#
-#         @property
-#         def facets(self):
-#             """Returns the terms' facets for this result."""
-#             return self._facets
-#
-#         @property
-#         def fields(self):
-#             """Returns the terms facets' fields for this result."""
-#             return [field for field in self._facets]
-#
-#     class Ranges(UnrefreshableModel):
-#         """Represents the range (bucketed) facet fields and values associated with a Process Facet query."""
-#         def __init__(self, cb, initial_data):
-#             """Initialize a ProcessFacet Ranges object with initial_data."""
-#             super(ProcessFacet.Ranges, self).__init__(
-#                 cb,
-#                 model_unique_id=None,
-#                 initial_data=initial_data,
-#                 force_init=False,
-#                 full_doc=True,
-#             )
-#             self._facets = {}
-#             for facet_range_data in initial_data:
-#                 field = facet_range_data["field"]
-#                 values = facet_range_data["values"]
-#                 self._facets[field] = values
-#
-#         @property
-#         def facets(self):
-#             """Returns the reified `ProcessFacet.Terms._facets` for this result."""
-#             return self._facets
-#
-#         @property
-#         def fields(self):
-#             """Returns the ranges fields for this result."""
-#             return [field for field in self._facets]
-#
-#     @classmethod
-#     def _query_implementation(cls, cb, **kwargs):
-#         return FacetQuery(cls, cb)
-#
-#     def __init__(self, cb, model_unique_id, initial_data):
-#         """Initialize a ResultFacet object with initial_data."""
-#         super(ProcessFacet, self).__init__(
-#             cb,
-#             model_unique_id=model_unique_id,
-#             initial_data=initial_data,
-#             force_init=False,
-#             full_doc=True
-#         )
-#         self._terms = ProcessFacet.Terms(cb, initial_data=initial_data["terms"])
-#         self._ranges = ProcessFacet.Ranges(cb, initial_data=initial_data["ranges"])
-#
-#     @property
-#     def terms_(self):
-#         """Returns the reified `ProcessFacet.Terms` for this result."""
-#         return self._terms
-#
-#     @property
-#     def ranges_(self):
-#         """Returns the reified `ProcessFacet.Ranges` for this result."""
-#         return self._ranges
-#
-#
-# class Event(UnrefreshableModel):
-#     """Events can be queried for via `CBCloudAPI.select` or an already selected process with `Process.events`."""
-#     urlobject = '/api/investigate/v2/orgs/{}/events/{}/_search'
-#     validation_url = '/api/investigate/v1/orgs/{}/events/search_validation'
-#     default_sort = 'last_update desc'
-#     primary_key = "process_guid"
-#
-#     @classmethod
-#     def _query_implementation(self, cb, **kwargs):
-#         return EventQuery(self, cb)
-#
-#     def __init__(self, cb, model_unique_id=None, initial_data=None, force_init=False, full_doc=True):
-#         super(Event, self).__init__(cb, model_unique_id=model_unique_id, initial_data=initial_data,
-#                                     force_init=force_init, full_doc=full_doc)
-=======
 class Process(UnrefreshableModel):
     """Represents a process retrieved by one of the Enterprise EDR endpoints."""
     default_sort = 'last_update desc'
@@ -692,7 +379,6 @@
         """
         super(Event, self).__init__(cb, model_unique_id=model_unique_id, initial_data=initial_data,
                                     force_init=force_init, full_doc=full_doc)
->>>>>>> d65c31a1
 
 
 """Queries"""
@@ -993,302 +679,6 @@
         return list(self._search())
 
 
-<<<<<<< HEAD
-# class AsyncProcessQuery(Query):
-#     """Represents the query logic for an asychronous Process query.
-#
-#     This class specializes `Query` to handle the particulars of
-#     process querying.
-#     """
-#     def __init__(self, doc_class, cb):
-#         super(AsyncProcessQuery, self).__init__(doc_class, cb)
-#         self._query_token = None
-#         self._timeout = 0
-#         self._timed_out = False
-#
-#     def timeout(self, msecs):
-#         """Sets the timeout on a process query.
-#
-#         Arguments:
-#             msecs (int): Timeout duration, in milliseconds.
-#
-#         Returns:
-#             Query (AsyncProcessQuery): The Query object with new milliseconds
-#                 parameter.
-#
-#         Example:
-#
-#         >>> cb.select(Process).where(process_name="foo.exe").timeout(5000)
-#         """
-#         self._timeout = msecs
-#         return self
-#
-#     def _submit(self):
-#         if self._query_token:
-#             raise ApiError("Query already submitted: token {0}".format(self._query_token))
-#
-#         args = self._get_query_parameters()
-#         self._validate(args)
-#
-#         url = "/api/investigate/v2/orgs/{}/processes/search_jobs".format(self._cb.credentials.org_key)
-#         query_start = self._cb.post_object(url, body=args)
-#
-#         self._query_token = query_start.json().get("job_id")
-#
-#         self._timed_out = False
-#         self._submit_time = time.time() * 1000
-#
-#     def _still_querying(self):
-#         if not self._query_token:
-#             self._submit()
-#
-#         status_url = "/api/investigate/v1/orgs/{}/processes/search_jobs/{}".format(
-#             self._cb.credentials.org_key,
-#             self._query_token,
-#         )
-#         result = self._cb.get_object(status_url)
-#
-#         searchers_contacted = result.get("contacted", 0)
-#         searchers_completed = result.get("completed", 0)
-#         log.debug("contacted = {}, completed = {}".format(searchers_contacted, searchers_completed))
-#         if searchers_contacted == 0:
-#             return True
-#         if searchers_completed < searchers_contacted:
-#             if self._timeout != 0 and (time.time() * 1000) - self._submit_time > self._timeout:
-#                 self._timed_out = True
-#                 return False
-#             return True
-#
-#         return False
-#
-#     def _count(self):
-#         if self._count_valid:
-#             return self._total_results
-#
-#         while self._still_querying():
-#             time.sleep(.5)
-#
-#         if self._timed_out:
-#             raise TimeoutError(message="user-specified timeout exceeded while waiting for results")
-#
-#         result_url = "/api/investigate/v2/orgs/{}/processes/search_jobs/{}/results".format(
-#             self._cb.credentials.org_key,
-#             self._query_token,
-#         )
-#         result = self._cb.get_object(result_url)
-#
-#         self._total_results = result.get('num_available', 0)
-#         self._count_valid = True
-#
-#         return self._total_results
-#
-#     def _search(self, start=0, rows=0):
-#         """
-#            Execute the query, iterating over results 500 rows at a time.
-#
-#            Args:
-#                start (int): What index to begin retrieving results from.
-#                rows (int): Total number of results to be retrieved.
-#                            If `start` is not specified, the default of 0 will be used.
-#                            If `rows` is not specified, the query will continue until all available results have
-#                            been retrieved, getting results in batches of 500.
-#         """
-#         if not self._query_token:
-#             self._submit()
-#
-#         while self._still_querying():
-#             time.sleep(.5)
-#
-#         if self._timed_out:
-#             raise TimeoutError(message="user-specified timeout exceeded while waiting for results")
-#
-#         log.debug("Pulling results, timed_out={}".format(self._timed_out))
-#
-#         current = start
-#         rows_fetched = 0
-#         still_fetching = True
-#         result_url_template = "/api/investigate/v2/orgs/{}/processes/search_jobs/{}/results".format(
-#             self._cb.credentials.org_key,
-#             self._query_token
-#         )
-#         query_parameters = {}
-#         while still_fetching:
-#             result_url = '{}?start={}&rows={}'.format(
-#                 result_url_template,
-#                 current,
-#                 10  # Batch gets to reduce API calls
-#             )
-#
-#             result = self._cb.get_object(result_url, query_parameters=query_parameters)
-#
-#             self._total_results = result.get('num_available', 0)
-#             self._count_valid = True
-#
-#             results = result.get('results', [])
-#
-#             for item in results:
-#                 yield item
-#                 current += 1
-#                 rows_fetched += 1
-#
-#                 if rows and rows_fetched >= rows:
-#                     still_fetching = False
-#                     break
-#
-#             if current >= self._total_results:
-#                 still_fetching = False
-#
-#             log.debug("current: {}, total_results: {}".format(current, self._total_results))
-#
-#     def _init_async_query(self):
-#         """
-#         Initialize an async query and return a context for running in the background.
-#
-#         Returns:
-#             object: Context for running in the background (the query token).
-#         """
-#         self._submit()
-#         return self._query_token
-#
-#     def _run_async_query(self, context):
-#         """
-#         Executed in the background to run an asynchronous query.
-#
-#         Args:
-#             context (object): The context (query token) returned by _init_async_query.
-#
-#         Returns:
-#             Any: Result of the async query, which is then returned by the future.
-#         """
-#         if context != self._query_token:
-#             raise ApiError("Async query not properly started")
-#         return list(self._search())
-#
-#
-# class TreeQuery(BaseQuery, QueryBuilderSupportMixin, IterableQueryMixin):
-#     """Represents the logic for a Tree query."""
-#     def __init__(self, doc_class, cb):
-#         super(TreeQuery, self).__init__()
-#         self._doc_class = doc_class
-#         self._cb = cb
-#         self._args = {}
-#
-#     def where(self, **kwargs):
-#         """Adds a conjunctive filter to this TreeQuery.
-#
-#         Arguments:
-#             **kwargs: Arguments to invoke the TreeQuery with.
-#
-#         Returns:
-#             Query (TreeQuery): TreeQuery with added arguments.
-#
-#         Example:
-#
-#         >>> cb.select(Tree).where(process_guid="...")
-#         """
-#         self._args = dict(self._args, **kwargs)
-#         return self
-#
-#     def and_(self, **kwargs):
-#         """Adds a conjunctive filter to this TreeQuery.
-#
-#         Arguments:
-#             **kwargs: Arguments to invoke the TreeQuery with.
-#
-#         Returns:
-#             Query (TreeQuery): TreeQuery with added arguments.
-#         """
-#         self.where(**kwargs)
-#         return self
-#
-#     def or_(self, **kwargs):
-#         """Unsupported. Will raise if called.
-#
-#         Raises:
-#             APIError: TreeQueries do not support _or() filters.
-#         """
-#         raise ApiError(".or_() cannot be called on Tree queries")
-#
-#     def _perform_query(self):
-#         if "process_guid" not in self._args:
-#             raise ApiError("required parameter process_guid missing")
-#
-#         log.debug("Fetching process tree")
-#
-#         url = self._doc_class.urlobject.format(self._cb.credentials.org_key)
-#         results = self._cb.get_object(url, query_parameters=self._args)
-#
-#         while results["incomplete_results"]:
-#             result = self._cb.get_object(url, query_parameters=self._args)
-#             results["nodes"]["children"].extend(result["nodes"]["children"])
-#             results["incomplete_results"] = result["incomplete_results"]
-#
-#         return results
-#
-#
-# class EventQuery(Query):
-#     """Represents the logic for an Event query."""
-#     def _search(self, start=0, rows=0):
-#         """
-#            Execute the query, iterating over results 500 rows at a time.
-#
-#            Args:
-#                start (int): What index to begin retrieving results from.
-#                rows (int): Total number of results to be retrieved.
-#                            If `start` is not specified, the default of 0 will be used.
-#                            If `rows` is not specified, the query will continue until all available results have
-#                            been retrieved, getting results in batches of 500.
-#         """
-#         # iterate over total result set, 100 at a time
-#         args = self._get_query_parameters()
-#         self._validate(args)
-#
-#         if start != 0:
-#             args['start'] = start
-#         args['rows'] = self._batch_size
-#
-#         current = start
-#         numrows = 0
-#
-#         still_querying = True
-#
-#         while still_querying:
-#             url = self._doc_class.urlobject.format(
-#                 self._cb.credentials.org_key,
-#                 args["process_guid"]
-#             )
-#             resp = self._cb.post_object(url, body=args)
-#             result = resp.json()
-#
-#             self._total_results = result.get("num_available", 0)
-#             self._total_segments = result.get("total_segments", 0)
-#             self._processed_segments = result.get("processed_segments", 0)
-#             self._count_valid = True
-#             if self._processed_segments != self._total_segments:
-#                 continue  # loop until we get all segments back
-#
-#             results = result.get('results', [])
-#
-#             for item in results:
-#                 yield item
-#                 current += 1
-#
-#                 numrows += 1
-#                 if rows and numrows == rows:
-#                     still_querying = False
-#                     break
-#
-#             args['start'] = current
-#
-#             if current >= self._total_results:
-#                 break
-#             if not results:
-#                 log.debug("server reported total_results overestimated the number of results for this query by {0}"
-#                           .format(self._total_results - current))
-#                 log.debug("resetting total_results for this query to {0}".format(current))
-#                 self._total_results = current
-#                 break
-=======
 class AsyncProcessQuery(Query):
     """Represents the query logic for an asychronous Process query.
 
@@ -1599,5 +989,4 @@
                           .format(self._total_results - current))
                 log.debug("resetting total_results for this query to {0}".format(current))
                 self._total_results = current
-                break
->>>>>>> d65c31a1
+                break