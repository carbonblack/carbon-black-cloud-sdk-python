#!/usr/bin/env python3

# *******************************************************
# Copyright (c) VMware, Inc. 2020. All Rights Reserved.
# SPDX-License-Identifier: MIT
# *******************************************************
# *
# * DISCLAIMER. THIS PROGRAM IS PROVIDED TO YOU "AS IS" WITHOUT
# * WARRANTIES OR CONDITIONS OF ANY KIND, WHETHER ORAL OR WRITTEN,
# * EXPRESS OR IMPLIED. THE AUTHOR SPECIFICALLY DISCLAIMS ANY IMPLIED
# * WARRANTIES OR CONDITIONS OF MERCHANTABILITY, SATISFACTORY QUALITY,
# * NON-INFRINGEMENT AND FITNESS FOR A PARTICULAR PURPOSE.

"""Model Classes for Enterprise Endpoint Detection and Response"""

from __future__ import absolute_import
from cbc_sdk.base import (UnrefreshableModel,
                          BaseQuery,
                          PaginatedQuery,
                          QueryBuilder,
                          QueryBuilderSupportMixin,
                          IterableQueryMixin,
                          AsyncQueryMixin)
from cbc_sdk.errors import ApiError, TimeoutError

import logging
import time

log = logging.getLogger(__name__)

"""Models"""


class Process(UnrefreshableModel):
    """Represents a process retrieved by one of the Enterprise EDR endpoints."""
    default_sort = 'last_update desc'
    primary_key = "process_guid"
    validation_url = "/api/investigate/v1/orgs/{}/processes/search_validation"

    class Summary(UnrefreshableModel):
        """Represents a summary of organization-specific information for a process."""
        default_sort = "last_update desc"
        primary_key = "process_guid"
        urlobject = "/api/investigate/v1/orgs/{}/processes/summary"

        def __init__(self, cb, model_unique_id):
            url = self.urlobject.format(cb.credentials.org_key)

            summary = cb.get_object(url, query_parameters={"process_guid": model_unique_id})

            super(Process.Summary, self).__init__(cb, model_unique_id=model_unique_id,
                                                  initial_data=summary, force_init=False,
                                                  full_doc=True)

        @classmethod
        def _query_implementation(self, cb, **kwargs):
            return Query(self, cb, **kwargs)

    @classmethod
    def _query_implementation(self, cb, **kwargs):
        # This will emulate a synchronous process query, for now.
        return AsyncProcessQuery(self, cb)

    def __init__(self, cb, model_unique_id=None, initial_data=None, force_init=False, full_doc=True):
        super(Process, self).__init__(cb, model_unique_id=model_unique_id, initial_data=initial_data,
                                      force_init=force_init, full_doc=full_doc)

    @property
    def summary(self):
        """Returns organization-specific information about this process."""
        return self._cb.select(Process.Summary, self.process_guid)

    def events(self, **kwargs):
        """Returns a query for events associated with this process's process GUID.

        Args:
            kwargs: Arguments to filter the event query with.

        Returns:
            query (cbc_sdk.enterprise_edr.Query): Query object with the appropriate
                search parameters for events

        Example:

        >>> [print(event) for event in process.events()]
        >>> [print(event) for event in process.events(event_type="modload")]
        """
        query = self._cb.select(Event).where(process_guid=self.process_guid)

        if kwargs:
            query = query.and_(**kwargs)

        return query

    def tree(self):
        """Returns a Process Tree associated with this process.

        Returns:
            Tree (cbc_sdk.enterprise_edr.Tree): Tree with children (and possibly siblings).

        Example:

        >>> tree = process.tree()
        """
        data = self._cb.select(Tree).where(process_guid=self.process_guid).all()
        return Tree(self._cb, initial_data=data)

    @property
    def parents(self):
        """Returns a parent process associated with this process.

        Returns:
            parent (Process): Parent Process if one exists, None if the process has no recorded parent.
        """
        if "parent_guid" in self._info:
            return self._cb.select(Process, self.parent_guid)
        elif self.summary.parent:
            return Process(self._cb, initial_data=self.summary.parent)
        else:
            return []

    @property
    def children(self):
        """Returns a list of child processes for this process.

        Returns:
            children ([Process]): List of Processes, one for each child of the
                parent Process.
        """
        if isinstance(self.summary.children, list):
            return [
                Process(self._cb, initial_data=child)
                for child in self.summary.children
            ]
        else:
            return []

    @property
    def siblings(self):
        """Returns a list of sibling processes for this process.

        Returns:
            siblings ([Process]): List of Processes, one for each sibling of the
                parent Process.
        """
        return [
            Process(self._cb, initial_data=sibling)
            for sibling in self.summary.siblings
        ]

    @property
    def process_md5(self):
        """Returns a string representation of the MD5 hash for this process.

        Returns:
            hash (str): MD5 hash of the process.
        """
        # NOTE: We have to check _info instead of poking the attribute directly
        # to avoid the missing attrbute login in NewBaseModel.
        if "process_hash" in self._info:
            return next((hsh for hsh in self.process_hash if len(hsh) == 32), None)
        elif "process_hash" in self.summary._info["process"]:
            return next((hash for hash in self.summary._info["process"]["process_hash"] if len(hash) == 32), None)
        else:
            return None

    @property
    def process_sha256(self):
        """Returns a string representation of the SHA256 hash for this process.

        Returns:
            hash (str): SHA256 hash of the process.
        """
        if "process_hash" in self._info:
            return next((hsh for hsh in self.process_hash if len(hsh) == 64), None)
        elif "process_hash" in self.summary._info["process"]:
            return next((hash for hash in self.summary._info["process"]["process_hash"] if len(hash) == 64), None)
        else:
            return None

    @property
    def process_pids(self):
        """Returns a list of PIDs associated with this process.

        Returns:
            pids ([int]): List of integer PIDs.
            None if there are no associated PIDs.
        """
        # NOTE(ww): This exists because the API returns the list as "process_pid",
        # which is misleading. We just give a slightly clearer name.
        if "process_pid" in self._info:
            return self.process_pid
        elif "process_pid" in self.summary._info["process"]:
            return self.summary._info["process"]["process_pid"]
        else:
            return None


<<<<<<< HEAD
=======
class Event(UnrefreshableModel):
    """Events can be queried for via `CBCloudAPI.select` or an already selected process with `Process.events`."""
    urlobject = '/api/investigate/v2/orgs/{}/events/{}/_search'
    validation_url = '/api/investigate/v1/orgs/{}/events/search_validation'
    default_sort = 'last_update desc'
    primary_key = "process_guid"

    @classmethod
    def _query_implementation(self, cb, **kwargs):
        return EventQuery(self, cb)

    def __init__(self, cb, model_unique_id=None, initial_data=None, force_init=False, full_doc=True):
        super(Event, self).__init__(cb, model_unique_id=model_unique_id, initial_data=initial_data,
                                    force_init=force_init, full_doc=full_doc)


>>>>>>> a3afdf22
class Tree(UnrefreshableModel):
    """The preferred interface for interacting with Tree models is `Process.tree()`."""
    urlobject = '/api/investigate/v1/orgs/{}/processes/tree'
    primary_key = 'process_guid'

    @classmethod
    def _query_implementation(self, cb, **kwargs):
        return TreeQuery(self, cb)

    def __init__(self, cb, model_unique_id=None, initial_data=None, force_init=False, full_doc=True):
        super(Tree, self).__init__(
            cb, model_unique_id=model_unique_id, initial_data=initial_data,
            force_init=force_init, full_doc=full_doc
        )

    @property
    def children(self):
        """Returns all of the children of the process that this tree is centered around.

        Returns:
            children ([Process]): List of children for the Tree's parent process.
        """
        return [Process(self._cb, initial_data=child) for child in self.nodes["children"]]


class Event(UnrefreshableModel):
    """Events can be queried for via `CBCloudAPI.select` or an already selected process with `Process.events`."""
    urlobject = '/api/investigate/v2/orgs/{}/events/{}/_search'
    validation_url = '/api/investigate/v1/orgs/{}/events/search_validation'
    default_sort = 'last_update desc'
    primary_key = "process_guid"

    @classmethod
    def _query_implementation(self, cb, **kwargs):
        return Query(self, cb)

    def __init__(self, cb, model_unique_id=None, initial_data=None, force_init=False, full_doc=True):
        super(Event, self).__init__(cb, model_unique_id=model_unique_id, initial_data=initial_data,
                                    force_init=force_init, full_doc=full_doc)


"""Queries"""


class Query(PaginatedQuery, QueryBuilderSupportMixin, IterableQueryMixin, AsyncQueryMixin):
    """Represents a prepared query to the Cb Enterprise EDR backend.

    This object is returned as part of a `CbEnterpriseEDRAPI.select`
    operation on models requested from the Cb Enterprise EDR backend. You should not have to create this class yourself.

    The query is not executed on the server until it's accessed, either as an iterator (where it will generate values
    on demand as they're requested) or as a list (where it will retrieve the entire result set and save to a list).
    You can also call the Python built-in ``len()`` on this object to retrieve the total number of items matching
    the query.

    Examples::

    >>> from cbc_sdk.enterprise_edr import CBCloudAPI,Process
    >>> cb = CBCloudAPI()
    >>> query = cb.select(Process)
    >>> query = query.where(process_name="notepad.exe")
    >>> # alternatively:
    >>> query = query.where("process_name:notepad.exe")

    Notes:
        - The slicing operator only supports start and end parameters, but not step. ``[1:-1]`` is legal, but
          ``[1:2:-1]`` is not.
        - You can chain where clauses together to create AND queries; only objects that match all ``where`` clauses
          will be returned.
    """

    def __init__(self, doc_class, cb):
        super(Query, self).__init__(doc_class, cb, None)

        self._query_builder = QueryBuilder()
        self._criteria = {}
        self._exclusions = {}
        self._sort_by = []
        self._group_by = None
        self._batch_size = 500
        self._start = 0
        self._time_range = {}
        self._fields = ["*"]
        self._default_args = {}

    def add_criteria(self, key, newlist):
        """Add to the criteria on this query with a custom criteria key.

        Args:
            key (str): The key for the criteria item to be set.
            newlist (str or list[str]): Value or list of values to be set for the criteria item.

        Returns:
            The ResultQuery with specified custom criteria.

        Example:
            query = api.select(Event).add_criteria("event_type", ["filemod", "scriptload"])
            query = api.select(Event).add_criteria("event_type", "filemod")
        """
        if not isinstance(newlist, list):
            if not isinstance(newlist, str):
                raise ApiError("Criteria value(s) must be a string or list of strings. "
                               f"{newlist} is a {type(newlist)}.")
            self._add_criteria(key, [newlist])
        else:
            self._add_criteria(key, newlist)
        return self

    def _add_criteria(self, key, newlist):
        """
        Updates a list of criteria being collected for a query, by setting or appending items.

        Args:
            key (str): The key for the criteria item to be set.
            newlist (list): List of values to be set for the criteria item.
        """
        oldlist = self._criteria.get(key, [])
        self._criteria[key] = oldlist + newlist

    def add_exclusions(self, key, newlist):
        """Add to the excluions on this query with a custom exclusion key.

        Args:
            key (str): The key for the exclusion item to be set.
            newlist (str or list[str]): Value or list of values to be set for the exclusion item.

        Returns:
            The ResultQuery with specified custom exclusion.

        Example:
            query = api.select(Event).add_exclusions("netconn_domain", ["www.google.com"])
            query = api.select(Event).add_exclusions("netconn_domain", "www.google.com")
        """
        if not isinstance(newlist, list):
            if not isinstance(newlist, str):
                raise ApiError("Exclusion value(s) must be a string or list of strings. "
                               f"{newlist} is a {type(newlist)}.")
            self._add_exclusions(key, [newlist])
        else:
            self._add_exclusions(key, newlist)
        return self

    def _add_exclusions(self, key, newlist):
        """
        Updates a list of exclusion being collected for a query, by setting or appending items.

        Args:
            key (str): The key for the exclusion item to be set.
            newlist (list): List of values to be set for the exclusion item.
        """
        oldlist = self._exclusions.get(key, [])
        self._exclusions[key] = oldlist + newlist

    def set_fields(self, fields):
        """
        Sets the fields to be returned with the response.

        Args:
            fields (str or list[str]): Field or list of fields to be returned.
        """
        if not isinstance(fields, list):
            if not isinstance(fields, str):
                raise ApiError(f"Fields must be a string or list of strings. {fields} is a {type(fields)}.")
            self._fields = [fields]
        else:
            self._fields = fields
        self._default_args["fields"] = self._fields
        return self

    def set_start(self, start):
        """
        Sets the 'start' query body parameter, determining where to begin retrieving results from.

        Args:
            start (int): Where to start results from.
        """
        if not isinstance(start, int):
            raise ApiError(f"Start must be an integer. {start} is a {type(start)}.")
        self._start = start
        self._default_args["start"] = self._start
        return self

    def set_rows(self, rows):
        """
        Sets the 'rows' query body parameter, determining how many rows of results to request.

        Args:
            rows (int): How many rows to request.
        """
        if not isinstance(rows, int):
            raise ApiError(f"Rows must be an integer. {rows} is a {type(rows)}.")
        self._batch_size = rows
        self._default_args["rows"] = self._batch_size
        return self

    def set_time_range(self, start=None, end=None, window=None):
        """
        Sets the 'time_range' query body parameter, determining a time window based on 'device_timestamp'.

        Args:
            start (str in ISO 8601 timestamp): When to start the result search.
            end (str in ISO 8601 timestamp): When to end the result search.
            window (str): Time window to execute the result search, ending on the current time.
                Should be in the form "-2w", where y=year, w=week, d=day, h=hour, m=minute, s=second.

        Note:
            - `window` will take precendent over `start` and `end` if provided.

        Examples:
            query = api.select(Event).set_time_range(start="2020-10-20T20:34:07Z")
            second_query = api.select(Event).set_time_range(start="2020-10-20T20:34:07Z", end="2020-10-30T20:34:07Z")
            third_query = api.select(Event).set_time_range(window='-3d')
        """
        if start:
            if not isinstance(start, str):
                raise ApiError(f"Start time must be a string in ISO 8601 format. {start} is a {type(start)}.")
            self._time_range["start"] = start
        if end:
            if not isinstance(end, str):
                raise ApiError(f"End time must be a string in ISO 8601 format. {end} is a {type(end)}.")
            self._time_range["end"] = end
        if window:
            if not isinstance(window, str):
                raise ApiError(f"Window must be a string. {window} is a {type(window)}.")
            self._time_range["window"] = window
        return self

    def _get_query_parameters(self):
        args = self._default_args.copy()
        if self._criteria:
            args["criteria"] = self._criteria
        if self._exclusions:
            args["exclusions"] = self._exclusions
        if self._time_range:
            args["time_range"] = self._time_range
        args['query'] = self._query_builder._collapse()
        if self._query_builder._process_guid is not None:
            args["process_guid"] = self._query_builder._process_guid
        if 'process_guid:' in args['query']:
            q = args['query'].split('process_guid:', 1)[1].split(' ', 1)[0]
            args["process_guid"] = q
        return args

    def sort_by(self, key, direction="ASC"):
        """Sets the sorting behavior on a query's results.

        Arguments:
            key (str): The key in the schema to sort by.
            direction (str): The sort order, either "ASC" or "DESC".

        Returns:
            Query: The query with sorting parameters.

        Example:

        >>> cb.select(Process).where(process_name="cmd.exe").sort_by("device_timestamp")
        """
        found = False

        for sort_item in self._sort_by:
            if sort_item['field'] == key:
                sort_item['order'] = direction
                found = True

        if not found:
            self._sort_by.append({'field': key, 'order': direction})

        self._default_args['sort'] = self._sort_by

        return self

    def _count(self):
        args = self._get_query_parameters()

        log.debug("args: {}".format(str(args)))

        result = self._cb.post_object(
            self._doc_class.urlobject.format(
                self._cb.credentials.org_key,
                args["process_guid"]
            ), body=args
        ).json()

        self._total_results = int(result.get('num_available', 0))
        self._count_valid = True

        return self._total_results

    def _validate(self, args):
        if not hasattr(self._doc_class, "validation_url"):
            return

        url = self._doc_class.validation_url.format(self._cb.credentials.org_key)

        if args.get('query', False):
            args['q'] = args['query']

        # v2 search sort key does not work with v1 validation
        args.pop('sort', None)

        validated = self._cb.get_object(url, query_parameters=args)

        if not validated.get("valid"):
            raise ApiError("Invalid query: {}: {}".format(args, validated["invalid_message"]))

    def _search(self, start=0, rows=0):
        """
           Execute the query, iterating over results 500 rows at a time.

           Args:
               start (int): What index to begin retrieving results from.
               rows (int): Total number of results to be retrieved.
                           If `start` is not specified, the default of 0 will be used.
                           If `rows` is not specified, the query will continue until all available results have
                           been retrieved, getting results in batches of 500.
        """
        raise NotImplementedError("_search() method must be implemented in subclass")

    def _run_async_query(self, context):
        """
        Executed in the background to run an asynchronous query.

        Args:
            context (object): The context (always None in this case).

        Returns:
            Any: Result of the async query, which is then returned by the future.
        """
        return list(self._search())


class AsyncProcessQuery(Query):
    """Represents the query logic for an asychronous Process query.

    This class specializes `Query` to handle the particulars of
    process querying.
    """
    def __init__(self, doc_class, cb):
        super(AsyncProcessQuery, self).__init__(doc_class, cb)
        self._query_token = None
        self._timeout = 0
        self._timed_out = False

    def timeout(self, msecs):
        """Sets the timeout on a process query.

        Arguments:
            msecs (int): Timeout duration, in milliseconds.

        Returns:
            Query (AsyncProcessQuery): The Query object with new milliseconds
                parameter.

        Example:

        >>> cb.select(Process).where(process_name="foo.exe").timeout(5000)
        """
        self._timeout = msecs
        return self

    def _submit(self):
        if self._query_token:
            raise ApiError("Query already submitted: token {0}".format(self._query_token))

        args = self._get_query_parameters()
        self._validate(args)

        url = "/api/investigate/v2/orgs/{}/processes/search_jobs".format(self._cb.credentials.org_key)
        query_start = self._cb.post_object(url, body=args)

        self._query_token = query_start.json().get("job_id")

        self._timed_out = False
        self._submit_time = time.time() * 1000

    def _still_querying(self):
        if not self._query_token:
            self._submit()

        status_url = "/api/investigate/v1/orgs/{}/processes/search_jobs/{}".format(
            self._cb.credentials.org_key,
            self._query_token,
        )
        result = self._cb.get_object(status_url)

        searchers_contacted = result.get("contacted", 0)
        searchers_completed = result.get("completed", 0)
        log.debug("contacted = {}, completed = {}".format(searchers_contacted, searchers_completed))
        if searchers_contacted == 0:
            return True
        if searchers_completed < searchers_contacted:
            if self._timeout != 0 and (time.time() * 1000) - self._submit_time > self._timeout:
                self._timed_out = True
                return False
            return True

        return False

    def _count(self):
        if self._count_valid:
            return self._total_results

        while self._still_querying():
            time.sleep(.5)

        if self._timed_out:
            raise TimeoutError(message="user-specified timeout exceeded while waiting for results")

        result_url = "/api/investigate/v2/orgs/{}/processes/search_jobs/{}/results".format(
            self._cb.credentials.org_key,
            self._query_token,
        )
        result = self._cb.get_object(result_url)

        self._total_results = result.get('num_available', 0)
        self._count_valid = True

        return self._total_results

    def _search(self, start=0, rows=0):
        """
           Execute the query, iterating over results 500 rows at a time.

           Args:
               start (int): What index to begin retrieving results from.
               rows (int): Total number of results to be retrieved.
                           If `start` is not specified, the default of 0 will be used.
                           If `rows` is not specified, the query will continue until all available results have
                           been retrieved, getting results in batches of 500.
        """
        if not self._query_token:
            self._submit()

        while self._still_querying():
            time.sleep(.5)

        if self._timed_out:
            raise TimeoutError(message="user-specified timeout exceeded while waiting for results")

        log.debug("Pulling results, timed_out={}".format(self._timed_out))

        current = start
        rows_fetched = 0
        still_fetching = True
        result_url_template = "/api/investigate/v2/orgs/{}/processes/search_jobs/{}/results".format(
            self._cb.credentials.org_key,
            self._query_token
        )
        query_parameters = {}
        while still_fetching:
            result_url = '{}?start={}&rows={}'.format(
                result_url_template,
                current,
                10  # Batch gets to reduce API calls
            )

            result = self._cb.get_object(result_url, query_parameters=query_parameters)

            self._total_results = result.get('num_available', 0)
            self._count_valid = True

            results = result.get('results', [])

            for item in results:
                yield item
                current += 1
                rows_fetched += 1

                if rows and rows_fetched >= rows:
                    still_fetching = False
                    break

            if current >= self._total_results:
                still_fetching = False

            log.debug("current: {}, total_results: {}".format(current, self._total_results))

    def _init_async_query(self):
        """
        Initialize an async query and return a context for running in the background.

        Returns:
            object: Context for running in the background (the query token).
        """
        self._submit()
        return self._query_token

    def _run_async_query(self, context):
        """
        Executed in the background to run an asynchronous query.

        Args:
            context (object): The context (query token) returned by _init_async_query.

        Returns:
            Any: Result of the async query, which is then returned by the future.
        """
        if context != self._query_token:
            raise ApiError("Async query not properly started")
        return list(self._search())


class TreeQuery(BaseQuery, QueryBuilderSupportMixin, IterableQueryMixin):
    """Represents the logic for a Tree query."""
    def __init__(self, doc_class, cb):
        super(TreeQuery, self).__init__()
        self._doc_class = doc_class
        self._cb = cb
        self._args = {}

    def where(self, **kwargs):
        """Adds a conjunctive filter to this TreeQuery.

        Arguments:
            **kwargs: Arguments to invoke the TreeQuery with.

        Returns:
            Query (TreeQuery): TreeQuery with added arguments.

        Example:

        >>> cb.select(Tree).where(process_guid="...")
        """
        self._args = dict(self._args, **kwargs)
        return self

    def and_(self, **kwargs):
        """Adds a conjunctive filter to this TreeQuery.

        Arguments:
            **kwargs: Arguments to invoke the TreeQuery with.

        Returns:
            Query (TreeQuery): TreeQuery with added arguments.
        """
        self.where(**kwargs)
        return self

    def or_(self, **kwargs):
        """Unsupported. Will raise if called.

        Raises:
            APIError: TreeQueries do not support _or() filters.
        """
        raise ApiError(".or_() cannot be called on Tree queries")

    def _perform_query(self):
        if "process_guid" not in self._args:
            raise ApiError("required parameter process_guid missing")

        log.debug("Fetching process tree")

        url = self._doc_class.urlobject.format(self._cb.credentials.org_key)
        results = self._cb.get_object(url, query_parameters=self._args)

        while results["incomplete_results"]:
            result = self._cb.get_object(url, query_parameters=self._args)
            results["nodes"]["children"].extend(result["nodes"]["children"])
            results["incomplete_results"] = result["incomplete_results"]

        return results


class EventQuery(Query):
    """Represents the logic for an Event query."""
    def _search(self, start=0, rows=0):
        """
           Execute the query, iterating over results 500 rows at a time.

           Args:
               start (int): What index to begin retrieving results from.
               rows (int): Total number of results to be retrieved.
                           If `start` is not specified, the default of 0 will be used.
                           If `rows` is not specified, the query will continue until all available results have
                           been retrieved, getting results in batches of 500.
        """
        # iterate over total result set, 100 at a time
        args = self._get_query_parameters()
        self._validate(args)

        if start != 0:
            args['start'] = start
        args['rows'] = self._batch_size

        current = start
        numrows = 0

        still_querying = True

        while still_querying:
            url = self._doc_class.urlobject.format(
                self._cb.credentials.org_key,
                args["process_guid"]
            )
            resp = self._cb.post_object(url, body=args)
            result = resp.json()

            self._total_results = result.get("num_available", 0)
            self._total_segments = result.get("total_segments", 0)
            self._processed_segments = result.get("processed_segments", 0)
            self._count_valid = True
            if self._processed_segments != self._total_segments:
                continue  # loop until we get all segments back

            results = result.get('results', [])

            for item in results:
                yield item
                current += 1
                numrows += 1
                if rows and numrows == rows:
                    still_querying = False
                    break

            args['start'] = current + 1  # as of 6/2017, the indexing on the Cb Endpoint Standard backend is still 1-based

            if current >= self._total_results:
                break
            if not results:
                log.debug("server reported total_results overestimated the number of results for this query by {0}"
                          .format(self._total_results - current))
                log.debug("resetting total_results for this query to {0}".format(current))
                self._total_results = current
                break<|MERGE_RESOLUTION|>--- conflicted
+++ resolved
@@ -196,25 +196,6 @@
             return None
 
 
-<<<<<<< HEAD
-=======
-class Event(UnrefreshableModel):
-    """Events can be queried for via `CBCloudAPI.select` or an already selected process with `Process.events`."""
-    urlobject = '/api/investigate/v2/orgs/{}/events/{}/_search'
-    validation_url = '/api/investigate/v1/orgs/{}/events/search_validation'
-    default_sort = 'last_update desc'
-    primary_key = "process_guid"
-
-    @classmethod
-    def _query_implementation(self, cb, **kwargs):
-        return EventQuery(self, cb)
-
-    def __init__(self, cb, model_unique_id=None, initial_data=None, force_init=False, full_doc=True):
-        super(Event, self).__init__(cb, model_unique_id=model_unique_id, initial_data=initial_data,
-                                    force_init=force_init, full_doc=full_doc)
-
-
->>>>>>> a3afdf22
 class Tree(UnrefreshableModel):
     """The preferred interface for interacting with Tree models is `Process.tree()`."""
     urlobject = '/api/investigate/v1/orgs/{}/processes/tree'
