--- conflicted
+++ resolved
@@ -321,23 +321,15 @@
         lines.append("-" * 79)
         lines.append("")
 
-<<<<<<< HEAD
-        try:
-            attributes = sorted(self._info)
-=======
         # for dictionaries that can be sorted, sort them
         try:
             attributes = sorted(self._info)
         # dictionaries containing dictionaries cannot be sorted, so leave as is
->>>>>>> b47e4a7c
         except:
             attributes = self._info
 
         for attr in attributes:
-<<<<<<< HEAD
-=======
             # typical case, where the info dictionary value for this `attr` is a string
->>>>>>> b47e4a7c
             if isinstance(attr, str):
                 status = "   "
                 if attr in self._dirty_attributes:
@@ -352,13 +344,9 @@
                 if len(val) > 50:
                     val = val[:47] + u"..."
                 lines.append(u"{0:s} {1:>20s}: {2:s}".format(status, attr, val))
-<<<<<<< HEAD
-            elif isinstance(attr, dict):
-=======
             # edge case (seen in Facet searches) where the info dictionary value for this `attr` is a dictionary
             elif isinstance(attr, dict):
                 # go through each attribute in the `attr` dictionary
->>>>>>> b47e4a7c
                 for att in attr:
                     status = "   "
                     if att in self._dirty_attributes:
@@ -1200,11 +1188,7 @@
         self._exclusions[key] = oldlist + newlist
 
     def timeout(self, msecs):
-<<<<<<< HEAD
-        """Sets the timeout on an AsyncQuery.
-=======
         """Sets the timeout on an AsyncQuery. By default, there is no timeout.
->>>>>>> b47e4a7c
 
         Arguments:
             msecs (int): Timeout duration, in milliseconds.
