--- conflicted
+++ resolved
@@ -519,13 +519,8 @@
         except ValueError:
             result_json = {}
 
-<<<<<<< HEAD
         if "errorMessage" in result_json:
-            raise ServerError(error_code=result.status_code, message=result_json["errorMessage"])
-=======
-        if "errorMessage" in resp:
-            raise ServerError(error_code=result.status_code, message=resp["errorMessage"], uri=uri)
->>>>>>> b7a3797b
+            raise ServerError(error_code=result.status_code, message=result_json["errorMessage"], uri=uri)
 
         return result
 
