--- conflicted
+++ resolved
@@ -39,17 +39,11 @@
 
     api = cbcsdk_mock.api
     events = api.select(EnrichedEventFacet).where(process_name="chrome.exe").add_facet_field("process_name")
-<<<<<<< HEAD
     event = events.results
     assert event.terms is not None
     assert event.ranges is not None
-=======
-    for event in events:
-        assert event.terms is not None
-        assert event.ranges is not None
-        assert len(event.ranges) == 0
-        assert event.terms[0]["field"] == "process_name"
->>>>>>> 3e742e96
+    assert len(event.ranges) == 0
+    assert event.terms[0]["field"] == "process_name"
 
 def test_enriched_event_facet_select_async(cbcsdk_mock):
     """Testing EnrichedEvent Querying with select()"""
@@ -71,20 +65,9 @@
 
     api = cbcsdk_mock.api
     events = api.select(EnrichedEventFacet).where(process_name="chrome.exe").or_(process_name="firefox.exe").add_facet_field("process_name")
-<<<<<<< HEAD
-    # for event in events:
-    #     assert event.terms is not None
-    #     assert event.ranges is not None
     event = events.results
     assert event.terms_.fields == ["process_name"]
-=======
-    for event in events:
-        assert event.terms is not None
-        assert event.ranges is not None
-        assert len(event.ranges) == 0
-        assert event.terms[0]["field"] == "process_name"
-
->>>>>>> 3e742e96
+    assert len(event.ranges_) == 0
 
 def test_enriched_event_facet_query_implementation(cbcsdk_mock):
     """Testing EnrichedEvent querying with where()."""
@@ -222,17 +205,11 @@
 
     api = cbcsdk_mock.api
     events = api.select(EnrichedEventFacet).where(process_pid=1000).add_facet_field("process_name")
-<<<<<<< HEAD
     future = events.execute_async()
     results = future.result()
     assert results[0].terms is not None
-=======
-    events._search()
-    assert events[0].terms is not None
-    assert len(events[0].ranges) == 0
-    assert events[0].terms[0]["field"] == "process_name"
-
->>>>>>> 3e742e96
+    assert len(results[0].ranges) == 0
+    assert results[0].terms[0]["field"] == "process_name"
 
 def test_enriched_events_search_async(cbcsdk_mock):
     """ Test _search method of enrichedeventquery class """
@@ -241,13 +218,8 @@
 
     api = cbcsdk_mock.api
     events = api.select(EnrichedEventFacet).where(process_pid=1000).add_facet_field("process_name")
-<<<<<<< HEAD
     future = events.execute_async()
     results = future.result()
     assert results[0].terms is not None
-=======
-    events._search_async()
-    assert events[0].terms is not None
-    assert len(events[0].ranges) == 0
-    assert events[0].terms[0]["field"] == "process_name"
->>>>>>> 3e742e96
+    assert len(results[0].ranges) == 0
+    assert results[0].terms[0]["field"] == "process_name"