--- conflicted
+++ resolved
@@ -9,12 +9,9 @@
                                                                         GET_ENRICHED_EVENTS_SEARCH_JOB_RESULTS_RESP,
                                                                         GET_ENRICHED_EVENTS_SEARCH_JOB_RESULTS_RESP_1,
                                                                         GET_ENRICHED_EVENTS_SEARCH_JOB_RESULTS_RESP_2,
-<<<<<<< HEAD
                                                                         GET_ENRICHED_EVENTS_AGG_JOB_RESULTS_RESP_1)
-=======
                                                                         GET_ENRICHED_EVENTS_DETAIL_JOB_RESULTS_RESP_1,
                                                                         )
->>>>>>> 685b2616
 
 log = logging.basicConfig(format='%(asctime)s %(levelname)s:%(message)s', level=logging.DEBUG, filename='log.txt')
 
