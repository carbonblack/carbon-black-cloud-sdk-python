--- conflicted
+++ resolved
@@ -2046,15 +2046,9 @@
     cbcsdk_mock.mock_request("POST", "/api/alerts/v7/orgs/test/grouped_alerts/_search", on_post)
     api = cbcsdk_mock.api
 
-<<<<<<< HEAD
     grouped_alert_query = api.select(GroupedAlert).set_minimum_severity(1).set_time_range(range="-10d")\
         .add_criteria("type", "WATCHLIST").set_rows(1).sort_by("count", "DESC")
     assert(len(grouped_alert_query) == 25)
-=======
-    group_alert_query = api.select(GroupedAlert).add_criteria("type", ["CB_ANALYTICS"])
-    job = group_alert_query.close("OTHER", "TRUE_POSITIVE", "Note about the determination")
-    assert isinstance(job, Job)
-
 
 def test_group_alert_to_get_alert_search_query(cbcsdk_mock):
     """Test the helper function get_alert_search_query creates the proper request."""
@@ -2099,5 +2093,4 @@
 
     assert isinstance(alerts, list)
     assert alert.get("type") == "WATCHLIST"
-    assert alert.get("threat_id") == group_alert.most_recent_alert.get("threat_id")
->>>>>>> 513411f4
+    assert alert.get("threat_id") == group_alert.most_recent_alert.get("threat_id")