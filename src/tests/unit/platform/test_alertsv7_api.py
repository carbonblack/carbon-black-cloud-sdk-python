# *******************************************************
# Copyright (c) VMware, Inc. 2020-2023. All Rights Reserved.
# SPDX-License-Identifier: MIT
# *******************************************************
# *
# * DISCLAIMER. THIS PROGRAM IS PROVIDED TO YOU "AS IS" WITHOUT
# * WARRANTIES OR CONDITIONS OF ANY KIND, WHETHER ORAL OR WRITTEN,
# * EXPRESS OR IMPLIED. THE AUTHOR SPECIFICALLY DISCLAIMS ANY IMPLIED
# * WARRANTIES OR CONDITIONS OF MERCHANTABILITY, SATISFACTORY QUALITY,
# * NON-INFRINGEMENT AND FITNESS FOR A PARTICULAR PURPOSE.

"""Tests of the Alerts V7 API queries."""
from datetime import datetime

import pytest

from cbc_sdk.errors import ApiError, TimeoutError, NonQueryableModel, ModelNotFound
from cbc_sdk.platform import (
    BaseAlert,
    Alert,
    CBAnalyticsAlert,
    WatchlistAlert,
    ContainerRuntimeAlert,
    HostBasedFirewallAlert,
    IntrusionDetectionSystemAlert,
    DeviceControlAlert,
    Process
)
from cbc_sdk.rest_api import CBCloudAPI
from tests.unit.fixtures.CBCSDKMock import CBCSDKMock
from tests.unit.fixtures.mock_rest_api import ALERT_SEARCH_SUGGESTIONS_RESP
from tests.unit.fixtures.platform.mock_alerts_v7 import (
    GET_ALERT_TYPE_WATCHLIST,
    GET_ALERT_TYPE_WATCHLIST_INVALID,
    GET_ALERT_RESP_WITH_NOTES,
    GET_ALERT_NOTES,
    CREATE_ALERT_NOTE_RESP,
    GET_ALERT_RESP,
<<<<<<< HEAD
    GET_ALERT_v7_INTRUSION_DETECTION_SYSTEM_RESPONSE
=======
    GET_NEW_ALERT_TYPE_RESP
>>>>>>> 985ddd9a
)
from tests.unit.fixtures.platform.mock_process import (
    GET_PROCESS_VALIDATION_RESP,
    POST_PROCESS_SEARCH_JOB_RESP,
    GET_PROCESS_SEARCH_JOB_RESP,
    GET_PROCESS_SEARCH_JOB_RESULTS_RESP,
    GET_PROCESS_SUMMARY_STR,
    GET_PROCESS_NOT_FOUND,
    GET_PROCESS_SEARCH_JOB_RESULTS_RESP_WATCHLIST_ALERT_V7
)
from tests.unit.fixtures.platform.mock_observations import (
    POST_OBSERVATIONS_SEARCH_JOB_RESP,
    GET_OBSERVATIONS_DETAIL_JOB_RESULTS_RESP,
    GET_OBSERVATIONS_SEARCH_JOB_RESULTS_RESP_STILL_QUERYING
)

from tests.unit.fixtures.platform.mock_alert_v6_v7_compatibility import (
    GET_ALERT_v7_CB_ANALYTICS_RESPONSE,
    GET_ALERT_v7_WATCHLIST_RESPONSE,
    GET_ALERT_v7_DEVICE_CONTROL_RESPONSE,
    GET_ALERT_v7_HBFW_RESPONSE,
    GET_ALERT_v7_CONTAINER_RUNTIME_RESPONSE
)


@pytest.fixture(scope="function")
def cb():
    """Create CBCloudAPI singleton"""
    return CBCloudAPI(url="https://example.com",
                      org_key="test",
                      token="abcd/1234",
                      ssl_verify=False)


@pytest.fixture(scope="function")
def cbcsdk_mock(monkeypatch, cb):
    """Mocks CBC SDK for unit tests"""
    return CBCSDKMock(monkeypatch, cb)


# ==================================== UNIT TESTS BELOW ====================================

def test_query_alert_with_all_bells_and_whistles(cbcsdk_mock):
    """Test an alert query with all options selected."""

    def on_post(url, body, **kwargs):
        assert body == {"query": "Blort",
                        "rows": 2,
                        "criteria": {"device_id": ["6023"], "device_name": ["HAL"],
                                     "device_os": ["LINUX"], "device_os_version": ["0.1.2"],
                                     "device_username": ["JRN"], "id": ["S0L0"],
                                     "severity": ["6"], "device_policy_id": ["8675309"],
                                     "device_policy": ["Strict"], "process_name": ["IEXPLORE.EXE"],
                                     "process_sha256": ["0123456789ABCDEF0123456789ABCDEF"],
                                     "process_reputation": ["SUSPECT_MALWARE"], "device_target_value": ["HIGH"],
                                     "threat_id": ["B0RG"], "workflow_status": ["OPEN"]},
                        "sort": [{"field": "name", "order": "DESC"}]}
        return {"results": [{"id": "S0L0", "org_key": "test", "threat_id": "B0RG", "type": "WATCHLIST",
                             "workflow": {"status": "OPEN"}}], "num_found": 1}

    cbcsdk_mock.mock_request('POST', "/api/alerts/v7/orgs/test/alerts/_search", on_post)
    api = cbcsdk_mock.api

    query = api.select(Alert).where("Blort").add_criteria("device_id", ["6023"]) \
        .add_criteria("device_name", ["HAL"]).add_criteria("device_os", ["LINUX"]) \
        .add_criteria("device_os_version", ["0.1.2"]) \
        .add_criteria("device_username", ["JRN"]).add_criteria("id", ["S0L0"]) \
        .add_criteria("severity", "6").add_criteria("device_policy_id", ["8675309"]) \
        .add_criteria("device_policy", ["Strict"]).add_criteria("process_name", ["IEXPLORE.EXE"]) \
        .add_criteria("process_sha256", ["0123456789ABCDEF0123456789ABCDEF"]) \
        .add_criteria("process_reputation", ["SUSPECT_MALWARE"]) \
        .add_criteria("device_target_value", ["HIGH"]).add_criteria("threat_id", ["B0RG"]) \
        .add_criteria("workflow_status", ["OPEN"]).sort_by("name", "DESC")
    a = query.one()
    assert a.id == "S0L0"
    assert a.org_key == "test"
    assert a.threat_id == "B0RG"
    assert a.workflow_.status == "OPEN"


def test_query_alert_with_backend_timestamp_as_start_end(cbcsdk_mock):
    """Test an alert query with the backend_timestamp specified as a start and end time."""

    def on_post(url, body, **kwargs):
        assert body == {"query": "Blort",
                        "rows": 2,
                        "criteria": {"backend_timestamp": {"start": "2019-09-30T12:34:56.000000Z",
                                                           "end": "2019-10-01T12:00:12.000000Z"}}}
        return {"results": [{"id": "S0L0", "org_key": "test", "threat_id": "B0RG",
                             "workflow": {"status": "OPEN"}}], "num_found": 1}

    cbcsdk_mock.mock_request('POST', "/api/alerts/v7/orgs/test/alerts/_search", on_post)
    api = cbcsdk_mock.api

    query = api.select(Alert).where("Blort").add_time_criteria("backend_timestamp", start="2019-09-30T12:34:56",
                                                               end="2019-10-01T12:00:12")
    a = query.one()
    assert a.id == "S0L0"
    assert a.org_key == "test"
    assert a.threat_id == "B0RG"
    assert a.workflow_.status == "OPEN"


def test_query_alert_with_backend_timestamp_as_start_end_as_objs(cbcsdk_mock):
    """Test an alert query with the backend_timestamp specified as a start and end time."""
    _timestamp = datetime.now()

    def on_post(url, body, **kwargs):
        nonlocal _timestamp
        assert body == {"query": "Blort",
                        "rows": 2,
                        "criteria": {"backend_timestamp": {"start": _timestamp.strftime("%Y-%m-%dT%H:%M:%S.%fZ"),
                                                           "end": _timestamp.strftime("%Y-%m-%dT%H:%M:%S.%fZ")}}}
        return {"results": [{"id": "S0L0", "org_key": "test", "threat_id": "B0RG",
                             "workflow": {"status": "OPEN"}}], "num_found": 1}

    cbcsdk_mock.mock_request('POST', "/api/alerts/v7/orgs/test/alerts/_search", on_post)
    api = cbcsdk_mock.api

    query = api.select(Alert).where("Blort").add_time_criteria("backend_timestamp", start=_timestamp,
                                                               end=_timestamp)
    a = query.one()
    assert a.id == "S0L0"
    assert a.org_key == "test"
    assert a.threat_id == "B0RG"
    assert a.workflow_.status == "OPEN"


def test_query_alert_with_backend_timestamp_as_range(cbcsdk_mock):
    """Test an alert query with the creation time specified as a range."""

    def on_post(url, body, **kwargs):
        assert body == {"query": "Blort", "criteria": {"backend_timestamp": {"range": "-3w"}}, "rows": 2}
        return {"results": [{"id": "S0L0", "org_key": "test", "threat_id": "B0RG",
                             "workflow": {"status": "OPEN"}}], "num_found": 1}

    cbcsdk_mock.mock_request('POST', "/api/alerts/v7/orgs/test/alerts/_search", on_post)
    api = cbcsdk_mock.api

    query = api.select(Alert).where("Blort").add_time_criteria("backend_timestamp", range="-3w")
    a = query.one()
    assert a.id == "S0L0"
    assert a.org_key == "test"
    assert a.threat_id == "B0RG"
    assert a.workflow_.status == "OPEN"


def test_query_alert_with_backend_update_timestamp_as_start_end(cbcsdk_mock):
    """Test an alert query with the backend_update_timestamp specified as a range."""
    _timestamp = datetime.now()

    def on_post(url, body, **kwargs):
        nonlocal _timestamp
        assert body == {"query": "Blort", "criteria": {"backend_update_timestamp": {
            "start": _timestamp.strftime("%Y-%m-%dT%H:%M:%S.%fZ"),
            "end": _timestamp.strftime("%Y-%m-%dT%H:%M:%S.%fZ")}},
            "rows": 2}
        return {"results": [{"id": "S0L0", "org_key": "test", "threat_id": "B0RG",
                             "workflow": {"status": "OPEN"}}], "num_found": 1}

    cbcsdk_mock.mock_request('POST', "/api/alerts/v7/orgs/test/alerts/_search", on_post)
    api = cbcsdk_mock.api

    query = api.select(Alert).where("Blort").add_time_criteria("backend_update_timestamp", start=_timestamp,
                                                               end=_timestamp)
    a = query.one()
    assert a.id == "S0L0"
    assert a.org_key == "test"
    assert a.threat_id == "B0RG"
    assert a.workflow_.status == "OPEN"


def test_query_alert_with_backend_update_timestamp_as_range(cbcsdk_mock):
    """Test an alert query with the backend_update_timestamp specified as a range."""

    def on_post(url, body, **kwargs):
        assert body == {"query": "Blort", "criteria": {"backend_update_timestamp": {"range": "-3w"}}, "rows": 2}
        return {"results": [{"id": "S0L0", "org_key": "test", "threat_id": "B0RG",
                             "workflow": {"status": "OPEN"}}], "num_found": 1}

    cbcsdk_mock.mock_request('POST', "/api/alerts/v7/orgs/test/alerts/_search", on_post)
    api = cbcsdk_mock.api
    query = api.select(Alert).where("Blort").add_time_criteria("backend_update_timestamp", range="-3w")
    a = query.one()
    assert a.id == "S0L0"
    assert a.org_key == "test"
    assert a.threat_id == "B0RG"
    assert a.workflow_.status == "OPEN"


def test_query_alert_with_time_range_as_start_end(cbcsdk_mock):
    """Test an alert query with the time_range specified as a start and end time."""
    _timestamp = datetime.now()

    def on_post(url, body, **kwargs):
        nonlocal _timestamp
        assert body == {"query": "Blort",
                        "rows": 2,
                        "time_range": {"start": _timestamp.strftime("%Y-%m-%dT%H:%M:%S.%fZ"),
                                       "end": _timestamp.strftime("%Y-%m-%dT%H:%M:%S.%fZ")},
                        }
        return {"results": [{"id": "S0L0", "org_key": "test", "threat_id": "B0RG",
                             "workflow": {"status": "OPEN"}}], "num_found": 1}

    cbcsdk_mock.mock_request('POST', "/api/alerts/v7/orgs/test/alerts/_search", on_post)
    api = cbcsdk_mock.api

    query = api.select(Alert).where("Blort").set_time_range(start=_timestamp, end=_timestamp)
    a = query.one()
    assert a.id == "S0L0"
    assert a.org_key == "test"
    assert a.threat_id == "B0RG"
    assert a.workflow_.status == "OPEN"


def test_query_alert_with_time_range_as_range(cbcsdk_mock):
    """Test an alert query with the time_range specified as a range."""

    def on_post(url, body, **kwargs):
        assert body == {"query": "Blort", "time_range": {"range": "-3w"}, "rows": 2}
        return {"results": [{"id": "S0L0", "org_key": "test", "threat_id": "B0RG",
                             "workflow": {"status": "OPEN"}}], "num_found": 1}

    cbcsdk_mock.mock_request('POST', "/api/alerts/v7/orgs/test/alerts/_search", on_post)
    api = cbcsdk_mock.api
    query = api.select(Alert).where("Blort").set_time_range(range="-3w")
    a = query.one()
    assert a.id == "S0L0"
    assert a.org_key == "test"
    assert a.threat_id == "B0RG"
    assert a.workflow_.status == "OPEN"


def test_query_alert_facets(cbcsdk_mock):
    """Test an alert facet query."""

    def on_post(url, body, **kwargs):
        assert body["query"] == "Blort"
        t = body["criteria"]
        assert t["workflow"] == ["OPEN"]
        t = body["terms"]
        assert t["rows"] == 0
        assert t["fields"] == ["REPUTATION", "STATUS"]
        return {"results": [{"field": {},
                             "values": [{"id": "reputation", "name": "reputationX", "total": 4}]},
                            {"field": {},
                             "values": [{"id": "status", "name": "statusX", "total": 9}]}]}

    cbcsdk_mock.mock_request('POST', "/api/alerts/v7/orgs/test/alerts/_facet", on_post)
    api = cbcsdk_mock.api

    query = api.select(Alert).where("Blort").set_workflows(["OPEN"])
    f = query.facets(["REPUTATION", "STATUS"])
    assert f == [{"field": {}, "values": [{"id": "reputation", "name": "reputationX", "total": 4}]},
                 {"field": {}, "values": [{"id": "status", "name": "statusX", "total": 9}]}]


def test_query_alert_invalid_backend_timestamp_combinations(cb):
    """Test invalid backend_timestamp combinations being supplied to alert queries."""
    with pytest.raises(ApiError):
        cb.select(Alert).add_time_criteria("backend_timestamp")
    with pytest.raises(ApiError):
        cb.select(Alert).add_time_criteria("backend_timestamp", start="2019-09-30T12:34:56",
                                           end="2019-10-01T12:00:12", range="-3w")
    with pytest.raises(ApiError):
        cb.select(Alert).add_time_criteria("backend_timestamp", start="2019-09-30T12:34:56", range="-3w")
    with pytest.raises(ApiError):
        cb.select(Alert).add_time_criteria("backend_timestamp", end="2019-10-01T12:00:12", range="-3w")


def test_query_cbanalyticsalert_with_all_bells_and_whistles(cbcsdk_mock):
    """Test a CB Analytics alert query with all options selected."""

    def on_post(url, body, **kwargs):
        assert body == {"query": "Blort",
                        "rows": 2,
                        "criteria": {"device_id": ["6023"], "device_name": ["HAL"],
                                     "device_os": ["LINUX"], "device_os_version": ["0.1.2"],
                                     "device_username": ["JRN"], "id": ["S0L0"],
                                     "severity": ["6"], "device_policy_id": ["8675309"],
                                     "device_policy": ["Strict"], "process_name": ["IEXPLORE.EXE"],
                                     "process_sha256": ["0123456789ABCDEF0123456789ABCDEF"],
                                     "process_reputation": ["SUSPECT_MALWARE"], "device_target_value": ["HIGH"],
                                     "threat_id": ["B0RG"], "type": ["CB_ANALYTICS"], "workflow_status": ["OPEN"],
                                     "device_location": ["ONSITE"],
                                     "policy_applied": ["APPLIED"],
                                     "reason_code": ["ATTACK_VECTOR"], "run_state": ["RAN"], "sensor_action": ["DENY"],
                                     "alert_notes_present": ["True"], "attack_tactic": ["tactic"],
                                     "attack_technique": ["technique"],
                                     "blocked_effective_reputation": ["NOT_LISTED"], "blocked_md5": ["md5_hash"],
                                     "blocked_name": ["tim"],
                                     "blocked_sha256": ["sha256_hash"],
                                     "netconn_remote_ip": ["10.29.99.1"], "netconn_remote_domain": ["example.com"],
                                     "netconn_protocol": ["TCP"], "netconn_remote_port": ["54321"],
                                     "netconn_local_port": ["12345"],
                                     "childproc_cmdline": ["/usr/bin/python"],
                                     "childproc_effective_reputation": ["PUP"],
                                     "childproc_guid": ["12345678"], "childproc_name": ["python"],
                                     "childproc_sha256": ["sha256_child"], "childproc_username": ["steven"],
                                     "parent_cmdline": ["/usr/bin/python"],
                                     "parent_effective_reputation": ["PUP"],
                                     "parent_guid": ["12345678"], "parent_name": ["python"],
                                     "parent_sha256": ["sha256_parent"], "parent_username": ["steven"],
                                     "process_cmdline": ["/usr/bin/python"],
                                     "process_effective_reputation": ["PUP"],
                                     "process_guid": ["12345678"], "process_username": ["steven"],
                                     "process_issuer": ["Microsoft"], "process_publisher": ["Microsoft"]
                                     },
                        "sort": [{"field": "name", "order": "DESC"}]}
        return {"results": [{"id": "S0L0", "org_key": "test", "threat_id": "B0RG",
                             "workflow": {"state": "OPEN"}}], "num_found": 1}

    cbcsdk_mock.mock_request('POST', "/api/alerts/v7/orgs/test/alerts/_search", on_post)
    api = cbcsdk_mock.api
    query = api.select(Alert).where("Blort").add_criteria("device_id", ["6023"]) \
        .add_criteria("device_name", ["HAL"]).add_criteria("device_os", ["LINUX"]) \
        .add_criteria("device_os_version", ["0.1.2"]) \
        .add_criteria("device_username", ["JRN"]).add_criteria("id", ["S0L0"]) \
        .add_criteria("severity", "6").add_criteria("device_policy_id", ["8675309"]) \
        .add_criteria("device_policy", ["Strict"]).add_criteria("process_name", ["IEXPLORE.EXE"]) \
        .add_criteria("process_sha256", ["0123456789ABCDEF0123456789ABCDEF"]) \
        .add_criteria("process_reputation", ["SUSPECT_MALWARE"]) \
        .add_criteria("device_target_value", ["HIGH"]).add_criteria("threat_id", ["B0RG"]) \
        .add_criteria("workflow_status", ["OPEN"]).add_criteria("type", ["CB_ANALYTICS"]) \
        .add_criteria("netconn_remote_ip", ['10.29.99.1']).add_criteria("netconn_remote_domain", ['example.com']) \
        .add_criteria("netconn_protocol", ['TCP']).add_criteria("netconn_local_port", ["12345"]) \
        .add_criteria("netconn_remote_port", ["54321"]) \
        .add_criteria("device_location", ["ONSITE"]) \
        .add_criteria("policy_applied", ["APPLIED"]).add_criteria("reason_code", ["ATTACK_VECTOR"]).add_criteria(
        "run_state", ["RAN"]) \
        .add_criteria("alert_notes_present", "True").add_criteria("attack_tactic", ["tactic"]).add_criteria(
        "attack_technique", ["technique"]) \
        .add_criteria("blocked_effective_reputation", ["NOT_LISTED"]).add_criteria("blocked_md5",
                                                                                   ["md5_hash"]).add_criteria(
        "blocked_name", ["tim"]) \
        .add_criteria("blocked_sha256", ["sha256_hash"]).add_criteria("childproc_cmdline", ["/usr/bin/python"]) \
        .add_criteria("childproc_effective_reputation", ["PUP"]) \
        .add_criteria("childproc_guid", ["12345678"]).add_criteria("childproc_name", ["python"]).add_criteria(
        "childproc_sha256", ["sha256_child"]) \
        .add_criteria("childproc_username", ["steven"]) \
        .add_criteria("parent_cmdline", ["/usr/bin/python"]).add_criteria("parent_effective_reputation", ["PUP"]) \
        .add_criteria("parent_guid", ["12345678"]).add_criteria("parent_name", ["python"]) \
        .add_criteria("parent_sha256", ["sha256_parent"]) \
        .add_criteria("parent_username", ["steven"]) \
        .add_criteria("process_cmdline", ["/usr/bin/python"]).add_criteria("process_effective_reputation", ["PUP"]) \
        .add_criteria("process_guid", ["12345678"]).add_criteria("process_issuer", ["Microsoft"]).add_criteria(
        "process_publisher", ["Microsoft"]) \
        .add_criteria("process_username", ["steven"]) \
        .add_criteria("sensor_action", ["DENY"]).sort_by("name", "DESC")

    a = query.one()
    assert a.id == "S0L0"
    assert a.org_key == "test"
    assert a.threat_id == "B0RG"
    assert a.workflow_.state == "OPEN"


def test_query_cbanalyticsalert_facets(cbcsdk_mock):
    """Test a CB Analytics alert facet query."""

    def on_post(url, body, **kwargs):
        assert body == {"query": "Blort", "criteria": {'type': ['CB_ANALYTICS'], "workflow_status": ["OPEN"]},
                        "terms": {"rows": 0, "fields": ["REPUTATION", "STATUS"]}}
        return {"results": [{"field": {},
                             "values": [{"id": "reputation", "name": "reputationX", "total": 4}]},
                            {"field": {},
                             "values": [{"id": "status", "name": "statusX", "total": 9}]}]}

    cbcsdk_mock.mock_request('POST', "/api/alerts/v7/orgs/test/alerts/_facet", on_post)
    api = cbcsdk_mock.api

    query = api.select(Alert).where("Blort").add_criteria("type", ["CB_ANALYTICS"]).add_criteria("workflow_status",
                                                                                                 ["OPEN"])
    f = query.facets(["REPUTATION", "STATUS"])
    assert f == [{"field": {}, "values": [{"id": "reputation", "name": "reputationX", "total": 4}]},
                 {"field": {}, "values": [{"id": "status", "name": "statusX", "total": 9}]}]


def test_query_devicecontrolalert_with_all_bells_and_whistles(cbcsdk_mock):
    """Test a device control alert query with all options selected."""

    def on_post(url, body, **kwargs):
        assert body == {"query": "Blort",
                        "rows": 2,
                        "criteria": {"device_id": ["626"], "device_name": ["HAL"],
                                     "device_os": ["LINUX"], "device_os_version": ["0.1.2"],
                                     "device_username": ["JRN"], "id": ["S0L0"],
                                     "severity": ["6"], "device_policy_id": ["8675309"],
                                     "device_policy": ["Strict"], "process_name": ["IEXPLORE.EXE"],
                                     "process_sha256": ["0123456789ABCDEF0123456789ABCDEF"],
                                     "process_reputation": ["SUSPECT_MALWARE"], "device_target_value": ["HIGH"],
                                     "threat_id": ["B0RG"], "type": ["DEVICE_CONTROL"], "workflow_status": ["OPEN"],
                                     "external_device_friendly_name": ["/dev/ice"],
                                     "product_id": ["0x5581"], "product_name": ["Ultra"],
                                     "serial_number": ["4C531001331122115172"], "vendor_id": ["0x0781"],
                                     "vendor_name": ["SanDisk"]},
                        "sort": [{"field": "name", "order": "DESC"}]}
        return {"results": [{"id": "S0L0", "org_key": "test", "threat_id": "B0RG",
                             "workflow": {"state": "OPEN"}}], "num_found": 1}

    cbcsdk_mock.mock_request('POST', "/api/alerts/v7/orgs/test/alerts/_search", on_post)
    api = cbcsdk_mock.api

    query = api.select(Alert).where("Blort").add_criteria("device_id", ["6023"]) \
        .add_criteria("device_name", ["HAL"]).add_criteria("device_os", ["LINUX"]) \
        .add_criteria("device_os_version", ["0.1.2"]) \
        .add_criteria("device_username", ["JRN"]).add_criteria("id", ["S0L0"]) \
        .add_criteria("severity", "6").add_criteria("type", ["DEVICE_CONTROL"]).add_criteria("device_policy_id",
                                                                                             ["8675309"]) \
        .add_criteria("device_policy", ["Strict"]).add_criteria("process_name", ["IEXPLORE.EXE"]) \
        .add_criteria("process_sha256", ["0123456789ABCDEF0123456789ABCDEF"]) \
        .add_criteria("process_reputation", ["SUSPECT_MALWARE"]) \
        .add_criteria("external_device_friendly_name", ["/dev/ice"]).add_criteria("product_id", ["0x5581"]) \
        .add_criteria("product_name", ["Ultra"]).add_criteria("serial_number", ["4C531001331122115172"]) \
        .add_criteria("vendor_id", ["0x0781"]).add_criteria("vendor_name", ["SanDisk"]) \
        .add_criteria("device_target_value", ["HIGH"]).add_criteria("threat_id", ["B0RG"]) \
        .add_criteria("workflow_status", ["OPEN"]).sort_by("name", "DESC") \
        .add_criteria("device_id", ["626"]) \
        .sort_by("name", "DESC")
    a = query.one()
    assert a.id == "S0L0"
    assert a.org_key == "test"
    assert a.threat_id == "B0RG"
    assert a.workflow_.state == "OPEN"


def test_query_devicecontrolalert_facets(cbcsdk_mock):
    """Test a Device Control alert facet query."""

    def on_post(url, body, **kwargs):
        assert body == {"query": "Blort", "criteria": {'type': ['DEVICE_CONTROL'], "workflow_status": ["OPEN"]},
                        "terms": {"rows": 0, "fields": ["REPUTATION", "STATUS"]}}
        return {"results": [{"field": {},
                             "values": [{"id": "reputation", "name": "reputationX", "total": 4}]},
                            {"field": {},
                             "values": [{"id": "status", "name": "statusX", "total": 9}]}]}

    cbcsdk_mock.mock_request('POST', "/api/alerts/v7/orgs/test/alerts/_facet", on_post)
    api = cbcsdk_mock.api

    query = api.select(Alert).where("Blort").add_criteria("type", ["DEVICE_CONTROL"]).add_criteria("workflow_status",
                                                                                                   ["OPEN"])
    f = query.facets(["REPUTATION", "STATUS"])
    assert f == [{"field": {}, "values": [{"id": "reputation", "name": "reputationX", "total": 4}]},
                 {"field": {}, "values": [{"id": "status", "name": "statusX", "total": 9}]}]


def test_query_watchlistalert_with_all_bells_and_whistles(cbcsdk_mock):
    """Test a watchlist alert query with all options selected."""

    def on_post(url, body, **kwargs):
        assert body == {"query": "Blort",
                        "rows": 2,
                        "criteria": {"device_id": ["6023"], "device_name": ["HAL"],
                                     "device_os": ["LINUX"], "device_os_version": ["0.1.2"],
                                     "device_username": ["JRN"], "id": ["S0L0"],
                                     "severity": ["6"], "device_policy_id": ["8675309"],
                                     "device_policy": ["Strict"],
                                     "device_target_value": ["HIGH"],
                                     "threat_id": ["B0RG"], "type": ["WATCHLIST"], "workflow_status": ["OPEN"],
                                     "watchlists_id": ["100"], "watchlists_name": ["Gandalf"],
                                     "netconn_remote_ip": ["10.29.99.1"], "netconn_remote_domain": ["example.com"],
                                     "netconn_protocol": ["TCP"], "netconn_remote_port": ["54321"],
                                     "netconn_local_port": ["12345"],
                                     "childproc_cmdline": ["/usr/bin/python"],
                                     "childproc_effective_reputation": ["PUP"],
                                     "childproc_guid": ["12345678"], "childproc_name": ["python"],
                                     "childproc_sha256": ["sha256_child"], "childproc_username": ["steven"],
                                     "parent_cmdline": ["/usr/bin/python"],
                                     "parent_effective_reputation": ["PUP"],
                                     "parent_guid": ["12345678"], "parent_name": ["python"],
                                     "parent_sha256": ["sha256_parent"], "parent_username": ["steven"],
                                     "process_cmdline": ["/usr/bin/python"],
                                     "process_effective_reputation": ["PUP"],
                                     "process_guid": ["12345678"], "process_name": ["IEXPLORE.EXE"],
                                     "process_sha256": ["0123456789ABCDEF0123456789ABCDEF"],
                                     "process_username": ["steven"],
                                     "process_reputation": ["SUSPECT_MALWARE"],
                                     "process_issuer": ["Microsoft"], "process_publisher": ["Microsoft"],
                                     "reason_code": ["XDF"],
                                     "report_id": [""], "report_link": [""], "report_name": ["FinalReport"]},
                        "sort": [{"field": "name", "order": "DESC"}]}
        return {"results": [{"id": "S0L0", "org_key": "test", "threat_id": "B0RG",
                             "workflow": {"status": "OPEN"}}], "num_found": 1}

    cbcsdk_mock.mock_request('POST', "/api/alerts/v7/orgs/test/alerts/_search", on_post)
    api = cbcsdk_mock.api

    query = api.select(Alert).where("Blort").add_criteria("type", ["WATCHLIST"]).add_criteria("device_id", ["6023"]) \
        .add_criteria("device_name", ["HAL"]).add_criteria("device_os", ["LINUX"]) \
        .add_criteria("device_os_version", ["0.1.2"]) \
        .add_criteria("device_username", ["JRN"]).add_criteria("id", ["S0L0"]) \
        .add_criteria("severity", "6").add_criteria("device_policy_id", ["8675309"]) \
        .add_criteria("device_policy", ["Strict"]).add_criteria("process_name", ["IEXPLORE.EXE"]) \
        .add_criteria("process_sha256", ["0123456789ABCDEF0123456789ABCDEF"]) \
        .add_criteria("process_reputation", ["SUSPECT_MALWARE"]) \
        .add_criteria("netconn_remote_ip", ['10.29.99.1']).add_criteria("netconn_remote_domain", ['example.com']) \
        .add_criteria("netconn_protocol", ['TCP']).add_criteria("netconn_local_port", ["12345"]) \
        .add_criteria("netconn_remote_port", ["54321"]) \
        .add_criteria("device_target_value", ["HIGH"]).add_criteria("threat_id", ["B0RG"]) \
        .add_criteria("workflow_status", ["OPEN"]).add_criteria("watchlists_id", ["100"]).add_criteria(
        "watchlists_name", ["Gandalf"]) \
        .add_criteria("childproc_cmdline", ["/usr/bin/python"]) \
        .add_criteria("childproc_effective_reputation", ["PUP"]) \
        .add_criteria("childproc_guid", ["12345678"]).add_criteria("childproc_name", ["python"]).add_criteria(
        "childproc_sha256", ["sha256_child"]) \
        .add_criteria("childproc_username", ["steven"]) \
        .add_criteria("parent_cmdline", ["/usr/bin/python"]).add_criteria("parent_effective_reputation", ["PUP"]) \
        .add_criteria("parent_guid", ["12345678"]).add_criteria("parent_name", ["python"]) \
        .add_criteria("parent_sha256", ["sha256_parent"]) \
        .add_criteria("parent_username", ["steven"]) \
        .add_criteria("process_cmdline", ["/usr/bin/python"]).add_criteria("process_effective_reputation", ["PUP"]) \
        .add_criteria("process_guid", ["12345678"]).add_criteria("process_issuer", ["Microsoft"]).add_criteria(
        "process_publisher", ["Microsoft"]) \
        .add_criteria("reason_code", ["XDF"]).add_criteria("report_id", [""]).add_criteria("report_link",
                                                                                           [""]).add_criteria(
        "report_name", ["FinalReport"]) \
        .add_criteria("process_username", ["steven"]) \
        .sort_by("name", "DESC")
    a = query.one()
    assert a.id == "S0L0"
    assert a.org_key == "test"
    assert a.threat_id == "B0RG"
    assert a.workflow_.status == "OPEN"


def test_query_watchlistalert_facets(cbcsdk_mock):
    """Test a watchlist alert facet query."""

    def on_post(url, body, **kwargs):
        assert body == {"query": "Blort", "criteria": {'type': ['WATCHLIST'], "workflow_status": ["OPEN"]},
                        "terms": {"rows": 0, "fields": ["REPUTATION", "STATUS"]}}
        return {"results": [{"field": {},
                             "values": [{"id": "reputation", "name": "reputationX", "total": 4}]},
                            {"field": {},
                             "values": [{"id": "status", "name": "statusX", "total": 9}]}]}

    cbcsdk_mock.mock_request('POST', "/api/alerts/v7/orgs/test/alerts/_facet", on_post)
    api = cbcsdk_mock.api

    query = api.select(Alert).where("Blort").add_criteria("type", ["WATCHLIST"]).add_criteria("workflow_status",
                                                                                              ["OPEN"])
    f = query.facets(["REPUTATION", "STATUS"])
    assert f == [{"field": {}, "values": [{"id": "reputation", "name": "reputationX", "total": 4}]},
                 {"field": {}, "values": [{"id": "status", "name": "statusX", "total": 9}]}]


def test_query_containeralert_with_all_bells_and_whistles(cbcsdk_mock):
    """Test a container alert query with all options selected."""

    def on_post(url, body, **kwargs):
        assert body == {"query": "Blort",
                        "rows": 2,
                        "criteria": {"k8s_cluster": ["TURTLE"], 'type': ['CONTAINER_RUNTIME'], "k8s_namespace": ["RG"],
                                     "k8s_workload_kind": ["Job"], "k8s_policy": [""], "k8s_policy_id": [""],
                                     "k8s_workload_name": ["BUNNY"], "k8s_pod_name": ["FAKE"],
                                     "netconn_remote_ip": ["10.29.99.1"], "netconn_remote_domain": ["example.com"],
                                     "netconn_protocol": ["TCP"],
                                     "netconn_remote_port": ["54321"], "netconn_local_port": ["12345"],
                                     "egress_group_id": ["5150"], "egress_group_name": ["EGRET"],
                                     "ip_reputation": ["75"], "k8s_rule_id": ["66"], "k8s_rule": ["KITTEH"],
                                     "remote_k8s_kind": [""], "remote_k8s_namespace": [""], "remote_k8s_pod_name": [""],
                                     "remote_k8s_workload_name": [""]},
                        "sort": [{"field": "name", "order": "DESC"}]}
        return {"results": [{"id": "S0L0", "org_key": "test", "threat_id": "B0RG",
                             "workflow": {"status": "OPEN"}}], "num_found": 1}

    cbcsdk_mock.mock_request('POST', "/api/alerts/v7/orgs/test/alerts/_search", on_post)
    api = cbcsdk_mock.api

    query = api.select(ContainerRuntimeAlert).where("Blort").add_criteria("k8s_cluster", ['TURTLE']) \
        .add_criteria("k8s_namespace", ['RG']).add_criteria("k8s_rule_id", ['66']) \
        .add_criteria("k8s_rule", ['KITTEH']) \
        .add_criteria("k8s_policy_id", ['']).add_criteria("k8s_policy", ['']).add_criteria("k8s_pod_name", ['FAKE']) \
        .add_criteria("k8s_workload_kind", ['Job']).add_criteria("k8s_workload_name", ['BUNNY']) \
        .add_criteria("netconn_remote_ip", ['10.29.99.1']).add_criteria("netconn_remote_domain", ['example.com']) \
        .add_criteria("netconn_protocol", ['TCP']).add_criteria("netconn_local_port", ["12345"]).add_criteria(
        "netconn_remote_port", ["54321"]) \
        .add_criteria("remote_k8s_namespace", [""]).add_criteria("remote_k8s_pod_name", [""]).add_criteria(
        "remote_k8s_kind", [""]) \
        .add_criteria("remote_k8s_workload_name", [""]) \
        .add_criteria("egress_group_id", ['5150']).add_criteria("egress_group_name", ['EGRET']) \
        .add_criteria("ip_reputation", ["75"]).sort_by("name", "DESC")

    a = query.one()
    assert a.id == "S0L0"
    assert a.org_key == "test"
    assert a.threat_id == "B0RG"
    assert a.workflow_.status == "OPEN"


def test_query_set_rows(cbcsdk_mock):
    """Test alert query with set rows."""

    def on_post(url, body, **kwargs):
        assert body == {"query": "Blort",
                        "rows": 10000,
                        "sort": [{"field": "name", "order": "DESC"}]}
        return {"results": [{"id": "S0L0", "org_key": "test", "threat_id": "B0RG",
                             "workflow": {"state": "OPEN"}}], "num_found": 1}

    cbcsdk_mock.mock_request('POST', "/api/alerts/v7/orgs/test/alerts/_search", on_post)
    api = cbcsdk_mock.api

    query = api.select(Alert).where("Blort").sort_by("name", "DESC").set_rows(10000)
    for a in query:
        assert a.id == "S0L0"
        assert a.org_key == "test"
        assert a.threat_id == "B0RG"


# TODO Alerts workflow tests


def test_get_process(cbcsdk_mock):
    """Test of getting process through a WatchlistAlert"""
    # mock the alert request
    cbcsdk_mock.mock_request("GET", "/api/alerts/v7/orgs/test/alerts/887e6bbc-6224-4f36-ad37-084038b7fcab",
                             GET_ALERT_TYPE_WATCHLIST)
    # mock the search validation
    cbcsdk_mock.mock_request("GET",
                             "/api/investigate/v1/orgs/test/processes/search_validation?"
                             "process_guid=ABC12345%5C-000309c2%5C-00000478%5C-00000000%5C-1d6a1c1f2b02805"
                             "&q=process_guid%3AABC12345%5C-000309c2%5C-00000478%5C-00000000%5C-1d6a1c1f2b02805"
                             "&query=process_guid%3AABC12345%5C-000309c2%5C-00000478%5C-00000000%5C-1d6a1c1f2b02805",
                             GET_PROCESS_VALIDATION_RESP)
    # mock the POST of a search
    cbcsdk_mock.mock_request("POST", "/api/investigate/v2/orgs/test/processes/search_jobs",
                             POST_PROCESS_SEARCH_JOB_RESP)
    # mock the GET to check search status
    cbcsdk_mock.mock_request("GET", ("/api/investigate/v2/orgs/test/processes/"
                                     "search_jobs/2c292717-80ed-4f0d-845f-779e09470920/results?start=0&rows=0"),
                             GET_PROCESS_SEARCH_JOB_RESP)
    # mock the GET to get search results
    cbcsdk_mock.mock_request("GET", ("/api/investigate/v2/orgs/test/processes/search_jobs/"
                                     "2c292717-80ed-4f0d-845f-779e09470920/results?start=0&rows=500"),
                             GET_PROCESS_SEARCH_JOB_RESULTS_RESP_WATCHLIST_ALERT_V7)
    # mock the POST of a summary search (using same Job ID)
    cbcsdk_mock.mock_request("POST", "/api/investigate/v2/orgs/test/processes/summary_jobs",
                             POST_PROCESS_SEARCH_JOB_RESP)
    # mock the GET to get summary search results
    cbcsdk_mock.mock_request("GET", ("/api/investigate/v2/orgs/test/processes/"
                                     "summary_jobs/2c292717-80ed-4f0d-845f-779e09470920/results"),
                             GET_PROCESS_SUMMARY_STR)
    api = cbcsdk_mock.api
    alert = api.select(WatchlistAlert, "887e6bbc-6224-4f36-ad37-084038b7fcab")
    process = alert.get_process()
    assert isinstance(process, Process)
    assert process.process_guid == "ABC12345-0002b226-000015bd-00000000-1d6225bbba74c00"


def test_get_process_zero_found(cbcsdk_mock):
    """Test of getting process through a WatchlistAlert"""
    # mock the alert request
    cbcsdk_mock.mock_request("GET", "/api/alerts/v7/orgs/test/alerts/86123310980efd0b38111eba4bfa5e98aa30b19",
                             GET_ALERT_TYPE_WATCHLIST)
    # mock the search validation
    cbcsdk_mock.mock_request("GET",
                             "/api/investigate/v1/orgs/test/processes/search_validation?"
                             "process_guid=ABC12345%5C-000309c2%5C-00000478%5C-00000000%5C-1d6a1c1f2b02805"
                             "&q=process_guid%3AABC12345%5C-000309c2%5C-00000478%5C-00000000%5C-1d6a1c1f2b02805"
                             "&query=process_guid%3AABC12345%5C-000309c2%5C-00000478%5C-00000000%5C-1d6a1c1f2b02805",
                             GET_PROCESS_VALIDATION_RESP)
    # mock the POST of a search
    cbcsdk_mock.mock_request("POST", "/api/investigate/v2/orgs/test/processes/search_jobs",
                             POST_PROCESS_SEARCH_JOB_RESP)
    # mock the GET to get process search results
    cbcsdk_mock.mock_request("GET", ("/api/investigate/v2/orgs/test/processes/"
                                     "search_jobs/2c292717-80ed-4f0d-845f-779e09470920/results?start=0&rows=0"),
                             GET_PROCESS_NOT_FOUND)
    # mock the GET to get process search results
    cbcsdk_mock.mock_request("GET", ("/api/investigate/v2/orgs/test/processes/"
                                     "search_jobs/2c292717-80ed-4f0d-845f-779e09470920/results?start=0&rows=500"),
                             GET_PROCESS_NOT_FOUND)
    api = cbcsdk_mock.api
    alert = api.select(WatchlistAlert, "86123310980efd0b38111eba4bfa5e98aa30b19")
    process = alert.get_process()
    assert not process


def test_get_process_raises_api_error(cbcsdk_mock):
    """Test of getting process through a WatchlistAlert"""
    # mock the alert request
    cbcsdk_mock.mock_request("GET", "/api/alerts/v7/orgs/test/alerts/887e6bbc-6224-4f36-ad37-084038b7fcab",
                             GET_ALERT_TYPE_WATCHLIST_INVALID)
    # mock the search validation
    cbcsdk_mock.mock_request("GET",
                             "/api/investigate/v1/orgs/test/processes/search_validation?"
                             "process_guid=ABC12345%5C-000309c2%5C-00000478%5C-00000000%5C-1d6a1c1f2b02805"
                             "&q=process_guid%3AABC12345%5C-000309c2%5C-00000478%5C-00000000%5C-1d6a1c1f2b02805"
                             "&query=process_guid%3AABC12345%5C-000309c2%5C-00000478%5C-00000000%5C-1d6a1c1f2b02805",
                             GET_PROCESS_VALIDATION_RESP)
    # mock the POST of a search
    cbcsdk_mock.mock_request("POST", "/api/investigate/v2/orgs/test/processes/search_jobs",
                             POST_PROCESS_SEARCH_JOB_RESP)
    # mock the GET to check search status
    cbcsdk_mock.mock_request("GET", ("/api/investigate/v1/orgs/test/processes/"
                                     "search_jobs/2c292717-80ed-4f0d-845f-779e09470920/results?start=0&rows=0"),
                             GET_PROCESS_SEARCH_JOB_RESP)
    # mock the GET to get search results
    cbcsdk_mock.mock_request("GET", ("/api/investigate/v2/orgs/test/processes/search_jobs/"
                                     "2c292717-80ed-4f0d-845f-779e09470920/results?start=0&rows=500"),
                             GET_PROCESS_SEARCH_JOB_RESULTS_RESP)
    api = cbcsdk_mock.api
    with pytest.raises(ApiError):
        alert = api.select(WatchlistAlert, "887e6bbc-6224-4f36-ad37-084038b7fcab")
        alert.get_process()


def test_get_process_async(cbcsdk_mock):
    """Test of getting process through a WatchlistAlert async"""
    # mock the alert request
    cbcsdk_mock.mock_request("GET", "/api/alerts/v7/orgs/test/alerts/887e6bbc-6224-4f36-ad37-084038b7fcab",
                             GET_ALERT_TYPE_WATCHLIST)
    # mock the search validation
    cbcsdk_mock.mock_request("GET",
                             "/api/investigate/v1/orgs/test/processes/search_validation?"
                             "process_guid=ABC12345%5C-000309c2%5C-00000478%5C-00000000%5C-1d6a1c1f2b02805"
                             "&q=process_guid%3AABC12345%5C-000309c2%5C-00000478%5C-00000000%5C-1d6a1c1f2b02805"
                             "&query=process_guid%3AABC12345%5C-000309c2%5C-00000478%5C-00000000%5C-1d6a1c1f2b02805",
                             GET_PROCESS_VALIDATION_RESP)
    # mock the POST of a search
    cbcsdk_mock.mock_request("POST", "/api/investigate/v2/orgs/test/processes/search_jobs",
                             POST_PROCESS_SEARCH_JOB_RESP)
    # mock the GET to check search status
    cbcsdk_mock.mock_request("GET", ("/api/investigate/v2/orgs/test/processes/"
                                     "search_jobs/2c292717-80ed-4f0d-845f-779e09470920/results?start=0&rows=0"),
                             GET_PROCESS_SEARCH_JOB_RESP)
    # mock the GET to get search results
    cbcsdk_mock.mock_request("GET", ("/api/investigate/v2/orgs/test/processes/search_jobs/"
                                     "2c292717-80ed-4f0d-845f-779e09470920/results?start=0&rows=500"),
                             GET_PROCESS_SEARCH_JOB_RESULTS_RESP_WATCHLIST_ALERT_V7)
    # mock the POST of a summary search (using same Job ID)
    cbcsdk_mock.mock_request("POST", "/api/investigate/v2/orgs/test/processes/summary_jobs",
                             POST_PROCESS_SEARCH_JOB_RESP)
    # mock the GET to get summary search results
    cbcsdk_mock.mock_request("GET", ("/api/investigate/v2/orgs/test/processes/"
                                     "summary_jobs/2c292717-80ed-4f0d-845f-779e09470920/results"),
                             GET_PROCESS_SUMMARY_STR)
    api = cbcsdk_mock.api
    alert = api.select(WatchlistAlert, "887e6bbc-6224-4f36-ad37-084038b7fcab")
    process = alert.get_process(async_mode=True).result()
    assert isinstance(process, Process)
    assert process.process_guid == "ABC12345-0002b226-000015bd-00000000-1d6225bbba74c00"


# TODO  enriched_event tests to be replaced with observations tests


def test_query_alert_with_time_range_errors(cbcsdk_mock):
    """Test exceptions in alert query"""
    api = cbcsdk_mock.api
    with pytest.raises(ApiError) as ex:
        api.select(Alert).where("Blort").add_time_criteria("invalid", range="whatever")
    assert "key must be one of backend_timestamp, backend_update_timestamp, detection_timestamp, " \
           "first_event_timestamp, last_event_timestamp, mdr_determination_change_timestamp, " \
           "mdr_workflow_change_timestamp, user_update_timestamp, or workflow_change_timestamp" in str(ex.value)

    with pytest.raises(ApiError) as ex:
        api.select(Alert).where("Blort").add_time_criteria("backend_timestamp",
                                                           start="2019-09-30T12:34:56",
                                                           end="2019-10-01T12:00:12",
                                                           range="-3w")
    assert "cannot specify range= in addition to start= and end=" in str(ex.value)

    with pytest.raises(ApiError) as ex:
        api.select(Alert).where("Blort").add_time_criteria("backend_timestamp",
                                                           end="2019-10-01T12:00:12",
                                                           range="-3w")
    assert "cannot specify start= or end= in addition to range=" in str(ex.value)

    with pytest.raises(ApiError) as ex:
        api.select(Alert).where("Blort").add_time_criteria("backend_timestamp")

    assert "must specify either start= and end= or range=" in str(ex.value)


def test_query_alert_sort_error(cbcsdk_mock):
    """Test an alert query with the invalid sort direction"""
    api = cbcsdk_mock.api
    with pytest.raises(ApiError) as ex:
        api.select(Alert).where("Blort").sort_by("backend_timestamp", "bla")
    assert "invalid sort direction specified" in str(ex.value)


def test_query_alert_facets_error(cbcsdk_mock):
    """Test an alert facet query with invalid term."""
    api = cbcsdk_mock.api
    query = api.select(Alert).where("Blort").set_workflows(["OPEN"])
    with pytest.raises(ApiError) as ex:
        query.facets(["ALABALA", "STATUS"])
    assert "One or more invalid term field names" in str(ex.value)


def test_get_notes_for_alert(cbcsdk_mock):
    """Test retrieving notes for an alert"""
    cbcsdk_mock.mock_request('GET',
                             "/api/alerts/v7/orgs/test/alerts/52dbd1b6-539b-a3f7-34bd-f6eb13a99b81",
                             GET_ALERT_RESP_WITH_NOTES)

    cbcsdk_mock.mock_request('GET',
                             "/api/alerts/v7/orgs/test/alerts/52dbd1b6-539b-a3f7-34bd-f6eb13a99b81/notes",
                             GET_ALERT_NOTES)

    api = cbcsdk_mock.api
    alert = api.select(Alert, "52dbd1b6-539b-a3f7-34bd-f6eb13a99b81")
    notes = alert.notes_()
    assert len(notes) == 2
    assert notes[0].author == "Grogu"
    assert notes[0].id == "3gsgsfds"
    assert notes[0].create_timestamp == "2023-04-18T03:25:44.397Z"
    assert notes[0].last_update_timestamp == "2023-04-18T03:25:44.397Z"
    assert notes[0].note == "I am Grogu"
    assert notes[0].source == "CUSTOMER"


def test_base_alert_create_note(cbcsdk_mock):
    """Test creating a new note on an alert"""

    def on_post(url, body, **kwargs):
        body == {"note": "I am Grogu"}
        return CREATE_ALERT_NOTE_RESP

    cbcsdk_mock.mock_request('GET',
                             "/api/alerts/v7/orgs/test/alerts/52dbd1b6-539b-a3f7-34bd-f6eb13a99b81",
                             GET_ALERT_RESP_WITH_NOTES)

    cbcsdk_mock.mock_request('POST',
                             "/api/alerts/v7/orgs/test/alerts/52dbd1b6-539b-a3f7-34bd-f6eb13a99b81/notes",
                             on_post)

    api = cbcsdk_mock.api
    alert = api.select(Alert, "52dbd1b6-539b-a3f7-34bd-f6eb13a99b81")
    note = alert.create_note("I am Grogu")
    assert note[0].note == "I am Grogu"


def test_base_alert_delete_note(cbcsdk_mock):
    """Test deleting a note from an alert"""
    cbcsdk_mock.mock_request('GET',
                             "/api/alerts/v7/orgs/test/alerts/52dbd1b6-539b-a3f7-34bd-f6eb13a99b81",
                             GET_ALERT_RESP_WITH_NOTES)

    cbcsdk_mock.mock_request('GET',
                             "/api/alerts/v7/orgs/test/alerts/52dbd1b6-539b-a3f7-34bd-f6eb13a99b81/notes",
                             GET_ALERT_NOTES)

    cbcsdk_mock.mock_request('DELETE',
                             "/api/alerts/v7/orgs/test/alerts/52dbd1b6-539b-a3f7-34bd-f6eb13a99b81/notes/3gsgsfds",
                             None)

    api = cbcsdk_mock.api
    alert = api.select(Alert, "52dbd1b6-539b-a3f7-34bd-f6eb13a99b81")
    notes = alert.notes_()
    notes[0].delete()
    assert notes[0]._is_deleted


def test_base_alert_unsupported_query_notes(cbcsdk_mock):
    """Testing that error is thrown when querying notes directly"""
    with pytest.raises(NonQueryableModel):
        api = cbcsdk_mock.api
        api.select(Alert.Note)


def test_base_alert_refresh_note(cbcsdk_mock):
    """Testing single note refresh"""
    cbcsdk_mock.mock_request('GET',
                             "/api/alerts/v7/orgs/test/alerts/52dbd1b6-539b-a3f7-34bd-f6eb13a99b81",
                             GET_ALERT_RESP_WITH_NOTES)

    cbcsdk_mock.mock_request('GET',
                             "/api/alerts/v7/orgs/test/alerts/52dbd1b6-539b-a3f7-34bd-f6eb13a99b81/notes",
                             GET_ALERT_NOTES)

    api = cbcsdk_mock.api
    alert = api.select(Alert, "52dbd1b6-539b-a3f7-34bd-f6eb13a99b81")
    notes = alert.notes_()
    assert notes[0]._refresh() is True


def test_alert_search_suggestions(cbcsdk_mock):
    """Tests getting alert search suggestions"""
    api = cbcsdk_mock.api
    cbcsdk_mock.mock_request(
        "GET",
        "/api/alerts/v7/orgs/test/alerts/search_suggestions?suggest.q=",
        ALERT_SEARCH_SUGGESTIONS_RESP,
    )
    result = Alert.search_suggestions(api, "")
    assert len(result) == 20


def test_alert_search_suggestions_api_error():
    """Tests getting alert search suggestions - no CBCloudAPI arg"""
    with pytest.raises(ApiError):
        Alert.search_suggestions("", "")


def test_query_set_minimum_severity(cbcsdk_mock):
    """Test a search setting minimum severity."""

    def on_post(url, body, **kwargs):
        assert body == {
            "criteria": {
                "minimum_severity": 3
            },
            "rows": 1
        }
        return {"results": [{"id": "S0L0", "org_key": "test", "threat_id": "B0RG",
                             "workflow": {"status": "OPEN"}}], "num_found": 1}

    cbcsdk_mock.mock_request('POST', "/api/alerts/v7/orgs/test/alerts/_search", on_post)
    api = cbcsdk_mock.api

    query = api.select(Alert).set_minimum_severity(3).set_rows(1)
    len(query)
    # no assertions, the check is that the post request is formed correctly.


def test_query_set_threat_notes_present(cbcsdk_mock):
    """Test a search setting whether threat notes are present or not."""

    def on_post(url, body, **kwargs):
        assert body == {
            "criteria": {
                "threat_notes_present": False
            },
            "rows": 1
        }
        return {"results": [{"id": "S0L0", "org_key": "test", "threat_id": "B0RG",
                             "workflow": {"status": "OPEN"}}], "num_found": 1}

    cbcsdk_mock.mock_request('POST', "/api/alerts/v7/orgs/test/alerts/_search", on_post)
    api = cbcsdk_mock.api

    query = api.select(Alert).set_threat_notes_present(False).set_rows(1)
    len(query)
    # no assertions, the check is that the post request is formed correctly.


def test_query_set_alert_notes_present(cbcsdk_mock):
    """Test a search setting whether alert notes are present or not."""

    def on_post(url, body, **kwargs):
        assert body == {
            "criteria": {
                "alert_notes_present": False
            },
            "rows": 1
        }
        return {"results": [{"id": "S0L0", "org_key": "test", "threat_id": "B0RG",
                             "workflow": {"status": "OPEN"}}], "num_found": 1}

    cbcsdk_mock.mock_request('POST', "/api/alerts/v7/orgs/test/alerts/_search", on_post)
    api = cbcsdk_mock.api

    query = api.select(Alert).set_alert_notes_present(False).set_rows(1)
    len(query)
    # no assertions, the check is that the post request is formed correctly.


def test_query_set_remote_is_private(cbcsdk_mock):
    """Test a search setting whether remote_is_private is true or false."""

    def on_post(url, body, **kwargs):
        assert body == {
            "criteria": {
                "remote_is_private": True
            },
            "rows": 1
        }
        return {"results": [{"id": "S0L0", "org_key": "test", "threat_id": "B0RG",
                             "workflow": {"status": "OPEN"}}], "num_found": 1}

    cbcsdk_mock.mock_request('POST', "/api/alerts/v7/orgs/test/alerts/_search", on_post)
    api = cbcsdk_mock.api

    query = api.select(Alert).set_remote_is_private(True).set_rows(1)
    len(query)
    # no assertions, the check is that the post request is formed correctly.


def test_get_observations(cbcsdk_mock):
    """Test get_observations method."""
    cbcsdk_mock.mock_request("GET",
                             "/api/alerts/v7/orgs/test/alerts/12ab345cd6-e2d1-4118-8a8d-04f521ae66aa",
                             GET_ALERT_RESP)
    cbcsdk_mock.mock_request(
        "POST",
        "/api/investigate/v2/orgs/test/observations/detail_jobs",
        POST_OBSERVATIONS_SEARCH_JOB_RESP,
    )
    cbcsdk_mock.mock_request(
        "GET",
        "/api/investigate/v2/orgs/test/observations/detail_jobs/08ffa932-b633-4107-ba56-8741e929e48b/results",
        # noqa: E501
        GET_OBSERVATIONS_DETAIL_JOB_RESULTS_RESP,
    )

    api = cbcsdk_mock.api
    alert = api.select(Alert, '12ab345cd6-e2d1-4118-8a8d-04f521ae66aa')
    obs = alert.get_observations()
    assert len(obs) == 1


def test_get_observations_invalid(cbcsdk_mock):
    """Test get_observations method with invalid alert id."""
    def on_post(url, body, **kwargs):
        return {"results": [{"id": "", "org_key": "invalid_alert"}], "num_found": 1}

    cbcsdk_mock.mock_request('POST', "/api/alerts/v7/orgs/test/alerts/_search", on_post)
    api = cbcsdk_mock.api
    alert_list = api.select(Alert)
    alert = alert_list.first()
    with pytest.raises(ApiError):
        alert.get_observations()


def test_get_observations_with_timeout(cbcsdk_mock):
    """Test get_observations method."""
    cbcsdk_mock.mock_request("GET",
                             "/api/alerts/v7/orgs/test/alerts/86123310980efd0b38111eba4bfa5e98aa30b19",
                             GET_ALERT_RESP)
    cbcsdk_mock.mock_request(
        "POST",
        "/api/investigate/v2/orgs/test/observations/detail_jobs",
        POST_OBSERVATIONS_SEARCH_JOB_RESP,
    )
    cbcsdk_mock.mock_request(
        "GET",
        "/api/investigate/v2/orgs/test/observations/detail_jobs/08ffa932-b633-4107-ba56-8741e929e48b/results",
        GET_OBSERVATIONS_SEARCH_JOB_RESULTS_RESP_STILL_QUERYING
    )

    api = cbcsdk_mock.api
    alert = api.select(Alert, '86123310980efd0b38111eba4bfa5e98aa30b19')
    with pytest.raises(TimeoutError):
        alert.get_observations(timeout=1)
        print("the end")


<<<<<<< HEAD
def test_alert_subtype_alert_class(cbcsdk_mock):
    """Test Alert class instantiation."""
    cbcsdk_mock.mock_request("GET",
                             "/api/alerts/v7/orgs/test/alerts/6f1173f5-f921-8e11-2160-edf42b799333",
                             GET_ALERT_v7_CB_ANALYTICS_RESPONSE)
    api = cbcsdk_mock.api
    alert = api.select(Alert, '6f1173f5-f921-8e11-2160-edf42b799333')
    assert isinstance(alert, Alert)


def test_alert_subtype_alert_string_class(cbcsdk_mock):
    """Test Alert class using string instantiation."""
    cbcsdk_mock.mock_request("GET",
                             "/api/alerts/v7/orgs/test/alerts/6f1173f5-f921-8e11-2160-edf42b799333",
                             GET_ALERT_v7_CB_ANALYTICS_RESPONSE)
    api = cbcsdk_mock.api
    alert = api.select('Alert', '6f1173f5-f921-8e11-2160-edf42b799333')
    assert isinstance(alert, Alert)


def test_alert_subtype_basealert_class(cbcsdk_mock):
    """Test BaseAlert class instantiation."""
    cbcsdk_mock.mock_request("GET",
                             "/api/alerts/v7/orgs/test/alerts/6f1173f5-f921-8e11-2160-edf42b799333",
                             GET_ALERT_v7_CB_ANALYTICS_RESPONSE)
    api = cbcsdk_mock.api
    alert = api.select(BaseAlert, '6f1173f5-f921-8e11-2160-edf42b799333')
    assert isinstance(alert, BaseAlert)


def test_alert_subtype_basealert_string_class(cbcsdk_mock):
    """Test BaseAlert class using string instantiation."""
    cbcsdk_mock.mock_request("GET",
                             "/api/alerts/v7/orgs/test/alerts/6f1173f5-f921-8e11-2160-edf42b799333",
                             GET_ALERT_v7_CB_ANALYTICS_RESPONSE)
    api = cbcsdk_mock.api
    alert = api.select('BaseAlert', '6f1173f5-f921-8e11-2160-edf42b799333')
    assert isinstance(alert, BaseAlert)


def test_alert_subtype_cbanalyticsalert_class(cbcsdk_mock):
    """Test CBAnalyticsAlert class instantiation."""
    cbcsdk_mock.mock_request("GET",
                             "/api/alerts/v7/orgs/test/alerts/6f1173f5-f921-8e11-2160-edf42b799333",
                             GET_ALERT_v7_CB_ANALYTICS_RESPONSE)
    api = cbcsdk_mock.api
    alert = api.select(CBAnalyticsAlert, '6f1173f5-f921-8e11-2160-edf42b799333')
    assert isinstance(alert, CBAnalyticsAlert)


def test_alert_subtype_cbanalyticsalert_string_class(cbcsdk_mock):
    """Test CBAnalyticsAlert class using string instantiation."""
    cbcsdk_mock.mock_request("GET",
                             "/api/alerts/v7/orgs/test/alerts/6f1173f5-f921-8e11-2160-edf42b799333",
                             GET_ALERT_v7_CB_ANALYTICS_RESPONSE)
    api = cbcsdk_mock.api
    alert = api.select('CBAnalyticsAlert', '6f1173f5-f921-8e11-2160-edf42b799333')
    assert isinstance(alert, CBAnalyticsAlert)


def test_alert_subtype_watchlistalert_class(cbcsdk_mock):
    """Test WatchlistAlert class instantiation."""
    cbcsdk_mock.mock_request("GET",
                             "/api/alerts/v7/orgs/test/alerts/f6af290d-6a7f-461c-a8af-cf0d24311105",
                             GET_ALERT_v7_WATCHLIST_RESPONSE)
    api = cbcsdk_mock.api
    alert = api.select(WatchlistAlert, 'f6af290d-6a7f-461c-a8af-cf0d24311105')
    assert isinstance(alert, WatchlistAlert)


def test_alert_subtype_watchlistalert_string_class(cbcsdk_mock):
    """Test WatchlistAlert class as string instantiation."""
    cbcsdk_mock.mock_request("GET",
                             "/api/alerts/v7/orgs/test/alerts/f6af290d-6a7f-461c-a8af-cf0d24311105",
                             GET_ALERT_v7_WATCHLIST_RESPONSE)
    api = cbcsdk_mock.api
    alert = api.select('WatchlistAlert', 'f6af290d-6a7f-461c-a8af-cf0d24311105')
    assert isinstance(alert, WatchlistAlert)


def test_alert_subtype_devicecontrolalert_class(cbcsdk_mock):
    """Test DeviceControlAlert class instantiation."""
    cbcsdk_mock.mock_request("GET",
                             "/api/alerts/v7/orgs/test/alerts/b6a7e48b-1d14-11ee-a9e0-888888888788",
                             GET_ALERT_v7_DEVICE_CONTROL_RESPONSE)
    api = cbcsdk_mock.api
    alert = api.select(DeviceControlAlert, 'b6a7e48b-1d14-11ee-a9e0-888888888788')
    assert isinstance(alert, DeviceControlAlert)


def test_alert_subtype_devicecontrolalert_string_class(cbcsdk_mock):
    """Test DeviceControlAlert class as string instantiation."""
    cbcsdk_mock.mock_request("GET",
                             "/api/alerts/v7/orgs/test/alerts/b6a7e48b-1d14-11ee-a9e0-888888888788",
                             GET_ALERT_v7_DEVICE_CONTROL_RESPONSE)
    api = cbcsdk_mock.api
    alert = api.select('DeviceControlAlert', 'b6a7e48b-1d14-11ee-a9e0-888888888788')
    assert isinstance(alert, DeviceControlAlert)


def test_alert_subtype_hostbasedfirewallalert_class(cbcsdk_mock):
    """Test HostBasedFirewallAlert class instantiation."""
    cbcsdk_mock.mock_request("GET",
                             "/api/alerts/v7/orgs/test/alerts/2be0652f-20bc-3311-9ded-8b873e28d830",
                             GET_ALERT_v7_HBFW_RESPONSE)
    api = cbcsdk_mock.api
    alert = api.select(HostBasedFirewallAlert, '2be0652f-20bc-3311-9ded-8b873e28d830')
    assert isinstance(alert, HostBasedFirewallAlert)


def test_alert_subtype_hostbasedfirewallalert_string_class(cbcsdk_mock):
    """Test HostBasedFirewallAlert class as string instantiation."""
    cbcsdk_mock.mock_request("GET",
                             "/api/alerts/v7/orgs/test/alerts/2be0652f-20bc-3311-9ded-8b873e28d830",
                             GET_ALERT_v7_HBFW_RESPONSE)
    api = cbcsdk_mock.api
    alert = api.select('HostBasedFirewallAlert', '2be0652f-20bc-3311-9ded-8b873e28d830')
    assert isinstance(alert, HostBasedFirewallAlert)


def test_alert_subtype_containerruntimealert_class(cbcsdk_mock):
    """Test ContainerRuntimeAlert class instantiation."""
    cbcsdk_mock.mock_request("GET",
                             "/api/alerts/v7/orgs/test/alerts/46b419c8-3d67-ead8-dbf1-9d8417610fac",
                             GET_ALERT_v7_CONTAINER_RUNTIME_RESPONSE)
    api = cbcsdk_mock.api
    alert = api.select(ContainerRuntimeAlert, '46b419c8-3d67-ead8-dbf1-9d8417610fac')
    assert isinstance(alert, ContainerRuntimeAlert)


def test_alert_subtype_containerruntimealert_string_class(cbcsdk_mock):
    """Test ContainerRuntimeAlert class as string instantiation."""
    cbcsdk_mock.mock_request("GET",
                             "/api/alerts/v7/orgs/test/alerts/46b419c8-3d67-ead8-dbf1-9d8417610fac",
                             GET_ALERT_v7_CONTAINER_RUNTIME_RESPONSE)
    api = cbcsdk_mock.api
    alert = api.select('ContainerRuntimeAlert', '46b419c8-3d67-ead8-dbf1-9d8417610fac')
    assert isinstance(alert, ContainerRuntimeAlert)


def test_alert_subtype_intrusiondetectionsystemalert_class(cbcsdk_mock):
    """Test IntrusionDetectionSystemAlert class instantiation."""
    cbcsdk_mock.mock_request("GET",
                             "/api/alerts/v7/orgs/test/alerts/ca316d99-a808-3779-8aab-62b2b6d9541c",
                             GET_ALERT_v7_INTRUSION_DETECTION_SYSTEM_RESPONSE)
    api = cbcsdk_mock.api
    alert = api.select(IntrusionDetectionSystemAlert, 'ca316d99-a808-3779-8aab-62b2b6d9541c')
    assert isinstance(alert, IntrusionDetectionSystemAlert)


def test_alert_subtype_intrusiondetectionsystemalert_string_class(cbcsdk_mock):
    """Test IntrusionDetectionSystemAlert class as string instantiation."""
    cbcsdk_mock.mock_request("GET",
                             "/api/alerts/v7/orgs/test/alerts/ca316d99-a808-3779-8aab-62b2b6d9541c",
                             GET_ALERT_v7_INTRUSION_DETECTION_SYSTEM_RESPONSE)
    api = cbcsdk_mock.api
    alert = api.select('IntrusionDetectionSystemAlert', 'ca316d99-a808-3779-8aab-62b2b6d9541c')
    assert isinstance(alert, IntrusionDetectionSystemAlert)


def test_alert_subtype_invalid_string_class(cbcsdk_mock):
    """Test invalidAlertType class as string instantiation."""
    cbcsdk_mock.mock_request("GET",
                             "/api/alerts/v7/orgs/test/alerts/ca316d99-a808-3779-8aab-62b2b6d9541c",
                             GET_ALERT_v7_INTRUSION_DETECTION_SYSTEM_RESPONSE)
    api = cbcsdk_mock.api
    with (pytest.raises(ModelNotFound)):
        api.select('invalidAlertType', 'ca316d99-a808-3779-8aab-62b2b6d9541c')
=======
def test_new_alert_type(cbcsdk_mock):
    """Test Alert class instantiation with an alert type unknown to CBC SDK."""
    cbcsdk_mock.mock_request("GET",
                             "/api/alerts/v7/orgs/test/alerts/MYVERYFIRSTNEWALERTTYPE0001",
                             GET_NEW_ALERT_TYPE_RESP)
    api = cbcsdk_mock.api
    alert = api.select(Alert, 'MYVERYFIRSTNEWALERTTYPE0001')
    assert isinstance(alert, Alert)
    assert alert.id == "MYVERYFIRSTNEWALERTTYPE0001"
    assert alert.type == "FIRST_NEW_TEST_ALERT_TYPE"


def test_new_alert_type_search(cbcsdk_mock):
    """Test Alert class instantiation with an alert type unknown to CBC SDK. Expect success."""
    def on_post(url, body, **kwargs):
        assert body == {
            "criteria": {
                "type": [
                    "FIRST_NEW_TEST_ALERT_TYPE"
                ]
            },
            "rows": 1
        }
        return {"results": [{"org_key": "ABCD1234",
                             "alert_url": "https://defense.conferdeploy.net/alerts?s[c][query_string]="
                                          "id:MYVERYFIRSTNEWALERTTYPE0001&orgKey=ABCD1234",
                             "id": "MYVERYFIRSTNEWALERTTYPE0001",
                             "type": "FIRST_NEW_TEST_ALERT_TYPE",
                             "backend_timestamp": "2023-04-14T21:30:40.570Z",
                             "user_update_timestamp": None}],
                "num_found": 1}
    cbcsdk_mock.mock_request("POST",
                             "/api/alerts/v7/orgs/test/alerts/_search",
                             on_post)
    api = cbcsdk_mock.api
    alert_list = api.select(Alert).add_criteria('type', 'FIRST_NEW_TEST_ALERT_TYPE').set_rows(1)
    assert len(alert_list) == 1
    alert = alert_list.first()
    assert alert.id == "MYVERYFIRSTNEWALERTTYPE0001"
    assert alert.type == "FIRST_NEW_TEST_ALERT_TYPE"
>>>>>>> 985ddd9a
<|MERGE_RESOLUTION|>--- conflicted
+++ resolved
@@ -36,11 +36,8 @@
     GET_ALERT_NOTES,
     CREATE_ALERT_NOTE_RESP,
     GET_ALERT_RESP,
-<<<<<<< HEAD
-    GET_ALERT_v7_INTRUSION_DETECTION_SYSTEM_RESPONSE
-=======
+    GET_ALERT_v7_INTRUSION_DETECTION_SYSTEM_RESPONSE,
     GET_NEW_ALERT_TYPE_RESP
->>>>>>> 985ddd9a
 )
 from tests.unit.fixtures.platform.mock_process import (
     GET_PROCESS_VALIDATION_RESP,
@@ -1082,8 +1079,6 @@
         alert.get_observations(timeout=1)
         print("the end")
 
-
-<<<<<<< HEAD
 def test_alert_subtype_alert_class(cbcsdk_mock):
     """Test Alert class instantiation."""
     cbcsdk_mock.mock_request("GET",
@@ -1252,7 +1247,7 @@
     api = cbcsdk_mock.api
     with (pytest.raises(ModelNotFound)):
         api.select('invalidAlertType', 'ca316d99-a808-3779-8aab-62b2b6d9541c')
-=======
+
 def test_new_alert_type(cbcsdk_mock):
     """Test Alert class instantiation with an alert type unknown to CBC SDK."""
     cbcsdk_mock.mock_request("GET",
@@ -1292,5 +1287,4 @@
     assert len(alert_list) == 1
     alert = alert_list.first()
     assert alert.id == "MYVERYFIRSTNEWALERTTYPE0001"
-    assert alert.type == "FIRST_NEW_TEST_ALERT_TYPE"
->>>>>>> 985ddd9a
+    assert alert.type == "FIRST_NEW_TEST_ALERT_TYPE"