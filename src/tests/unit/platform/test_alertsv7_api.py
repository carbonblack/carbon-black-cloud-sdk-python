--- conflicted
+++ resolved
@@ -1080,155 +1080,6 @@
         print("the end")
 
 
-<<<<<<< HEAD
-def test_exclusion_single_list(cbcsdk_mock):
-    """Test a single exclusion in an array"""
-    def on_post(url, body, **kwargs):
-        assert body == {
-            "exclusions": {
-                "type": [
-                    "WATCHLIST"
-                ]
-            },
-            "rows": 1
-        }
-        return {"results": [{"id": "S0L0", "org_key": "test", "type": "WATCHLIST"}], "num_found": 1}
-
-    cbcsdk_mock.mock_request('POST', "/api/alerts/v7/orgs/test/alerts/_search", on_post)
-    api = cbcsdk_mock.api
-
-    query = api.select(Alert).add_exclusions("type", ["WATCHLIST"]).set_rows(1)
-    len(query)
-    # no assertions, the check is that the post request is formed correctly.
-
-
-def test_exclusion_two_list(cbcsdk_mock):
-    """Test a single exclusion in an array"""
-    def on_post(url, body, **kwargs):
-        assert body == {
-            "exclusions": {
-                "process_effective_reputation": [
-                    "TRUSTED_WHITE_LIST"
-                ],
-                "type": [
-                    "WATCHLIST"
-                ]
-            },
-            "rows": 1
-        }
-        return {"results": [{"id": "S0L0", "org_key": "test", "type": "WATCHLIST"}], "num_found": 1}
-
-    cbcsdk_mock.mock_request('POST', "/api/alerts/v7/orgs/test/alerts/_search", on_post)
-    api = cbcsdk_mock.api
-
-    query = api.select(Alert).add_exclusions("type", ["WATCHLIST"])\
-        .add_exclusions("type", ["WATCHLIST"]) \
-        .add_exclusions("process_effective_reputation", ["TRUSTED_WHITE_LIST"]) \
-        .set_rows(1)
-    len(query)
-    # no assertions, the check is that the post request is formed correctly.
-
-
-def test_exclusion_singleton(cbcsdk_mock):
-    """Test a single value exclusion"""
-    def on_post(url, body, **kwargs):
-        assert body == {
-            "exclusions": {
-                "alert_notes_present": False
-            },
-            "rows": 1
-        }
-        return {"results": [{"id": "S0L0", "org_key": "test", "type": "WATCHLIST"}], "num_found": 1}
-
-    cbcsdk_mock.mock_request('POST', "/api/alerts/v7/orgs/test/alerts/_search", on_post)
-    api = cbcsdk_mock.api
-
-    query = api.select(Alert).set_alert_notes_present(False, True) \
-        .set_rows(1)
-    len(query)
-    # no assertions, the check is that the post request is formed correctly.
-
-
-def test_exclusion_list_and_singleton(cbcsdk_mock):
-    """Test a single value and list exclusion in an array"""
-    def on_post(url, body, **kwargs):
-        assert body == {
-            "exclusions": {
-                "alert_notes_present": True,
-                "type": [
-                    "CB_ANALYTICS"
-                ]
-            },
-            "rows": 1
-        }
-        return {"results": [{"id": "S0L0", "org_key": "test", "type": "WATCHLIST"}], "num_found": 1}
-
-    cbcsdk_mock.mock_request('POST', "/api/alerts/v7/orgs/test/alerts/_search", on_post)
-    api = cbcsdk_mock.api
-
-    query = api.select(Alert).add_exclusions("type", ["CB_ANALYTICS"])\
-        .set_alert_notes_present(True, True) \
-        .set_rows(1)
-    len(query)
-    # no assertions, the check is that the post request is formed correctly.
-
-
-def test_exclusion_remote_is_private(cbcsdk_mock):
-    """Test a single value for remote_is_private"""
-    def on_post(url, body, **kwargs):
-        assert body == {
-            "exclusions": {
-                "remote_is_private": True
-            },
-            "rows": 1
-        }
-        return {"results": [{"id": "S0L0", "org_key": "test", "type": "WATCHLIST"}], "num_found": 1}
-
-    cbcsdk_mock.mock_request('POST', "/api/alerts/v7/orgs/test/alerts/_search", on_post)
-    api = cbcsdk_mock.api
-
-    query = api.select(Alert).set_remote_is_private(True, True) \
-        .set_rows(1)
-    len(query)
-    # no assertions, the check is that the post request is formed correctly.
-
-
-def test_exclusion_threat_notes_present(cbcsdk_mock):
-    """Test a single value for threat_notes_present"""
-    def on_post(url, body, **kwargs):
-        assert body == {
-            "exclusions": {
-                "threat_notes_present": True
-            },
-            "rows": 1
-        }
-        return {"results": [{"id": "S0L0", "org_key": "test", "type": "WATCHLIST"}], "num_found": 1}
-
-    cbcsdk_mock.mock_request('POST', "/api/alerts/v7/orgs/test/alerts/_search", on_post)
-    api = cbcsdk_mock.api
-
-    query = api.select(Alert).set_threat_notes_present(True, True) \
-        .set_rows(1)
-    len(query)
-    # no assertions, the check is that the post request is formed correctly.
-
-
-def test_exclusion_invalid_attrib(cbcsdk_mock):
-    """Test an invalid exclusion field in an array.  No error, backend ignores"""
-
-    def on_post(url, body, **kwargs):
-        assert body == {
-            "exclusions": {
-                "invalidfield": ["invalidvalue"]
-            },
-            "rows": 1
-        }
-        return {"results": [{"id": "S0L0", "org_key": "test", "type": "WATCHLIST"}], "num_found": 1}
-
-    cbcsdk_mock.mock_request('POST', "/api/alerts/v7/orgs/test/alerts/_search", on_post)
-    cb = cbcsdk_mock.api
-    cb.select(Alert).add_exclusions("invalidfield", ["invalidvalue"])
-=======
 def test_alert_subtype_alert_class(cbcsdk_mock):
     """Test Alert class instantiation."""
     cbcsdk_mock.mock_request("GET",
@@ -1430,6 +1281,7 @@
                              "backend_timestamp": "2023-04-14T21:30:40.570Z",
                              "user_update_timestamp": None}],
                 "num_found": 1}
+
     cbcsdk_mock.mock_request("POST",
                              "/api/alerts/v7/orgs/test/alerts/_search",
                              on_post)
@@ -1453,4 +1305,152 @@
     print(alert.policy_id)
     print(alert.k8s_policy_id)
     assert alert.policy_id == alert.k8s_policy_id
->>>>>>> c9c4a710
+
+
+def test_exclusion_single_list(cbcsdk_mock):
+    """Test a single exclusion in an array"""
+    def on_post(url, body, **kwargs):
+        assert body == {
+            "exclusions": {
+                "type": [
+                    "WATCHLIST"
+                ]
+            },
+            "rows": 1
+        }
+        return {"results": [{"id": "S0L0", "org_key": "test", "type": "WATCHLIST"}], "num_found": 1}
+
+    cbcsdk_mock.mock_request('POST', "/api/alerts/v7/orgs/test/alerts/_search", on_post)
+    api = cbcsdk_mock.api
+
+    query = api.select(Alert).add_exclusions("type", ["WATCHLIST"]).set_rows(1)
+    len(query)
+    # no assertions, the check is that the post request is formed correctly.
+
+
+def test_exclusion_two_list(cbcsdk_mock):
+    """Test a single exclusion in an array"""
+    def on_post(url, body, **kwargs):
+        assert body == {
+            "exclusions": {
+                "process_effective_reputation": [
+                    "TRUSTED_WHITE_LIST"
+                ],
+                "type": [
+                    "WATCHLIST"
+                ]
+            },
+            "rows": 1
+        }
+        return {"results": [{"id": "S0L0", "org_key": "test", "type": "WATCHLIST"}], "num_found": 1}
+
+    cbcsdk_mock.mock_request('POST', "/api/alerts/v7/orgs/test/alerts/_search", on_post)
+    api = cbcsdk_mock.api
+
+    query = api.select(Alert).add_exclusions("type", ["WATCHLIST"])\
+        .add_exclusions("type", ["WATCHLIST"]) \
+        .add_exclusions("process_effective_reputation", ["TRUSTED_WHITE_LIST"]) \
+        .set_rows(1)
+    len(query)
+    # no assertions, the check is that the post request is formed correctly.
+
+
+def test_exclusion_singleton(cbcsdk_mock):
+    """Test a single value exclusion"""
+    def on_post(url, body, **kwargs):
+        assert body == {
+            "exclusions": {
+                "alert_notes_present": False
+            },
+            "rows": 1
+        }
+        return {"results": [{"id": "S0L0", "org_key": "test", "type": "WATCHLIST"}], "num_found": 1}
+
+    cbcsdk_mock.mock_request('POST', "/api/alerts/v7/orgs/test/alerts/_search", on_post)
+    api = cbcsdk_mock.api
+
+    query = api.select(Alert).set_alert_notes_present(False, True) \
+        .set_rows(1)
+    len(query)
+    # no assertions, the check is that the post request is formed correctly.
+
+
+def test_exclusion_list_and_singleton(cbcsdk_mock):
+    """Test a single value and list exclusion in an array"""
+    def on_post(url, body, **kwargs):
+        assert body == {
+            "exclusions": {
+                "alert_notes_present": True,
+                "type": [
+                    "CB_ANALYTICS"
+                ]
+            },
+            "rows": 1
+        }
+        return {"results": [{"id": "S0L0", "org_key": "test", "type": "WATCHLIST"}], "num_found": 1}
+
+    cbcsdk_mock.mock_request('POST', "/api/alerts/v7/orgs/test/alerts/_search", on_post)
+    api = cbcsdk_mock.api
+
+    query = api.select(Alert).add_exclusions("type", ["CB_ANALYTICS"])\
+        .set_alert_notes_present(True, True) \
+        .set_rows(1)
+    len(query)
+    # no assertions, the check is that the post request is formed correctly.
+
+
+def test_exclusion_remote_is_private(cbcsdk_mock):
+    """Test a single value for remote_is_private"""
+    def on_post(url, body, **kwargs):
+        assert body == {
+            "exclusions": {
+                "remote_is_private": True
+            },
+            "rows": 1
+        }
+        return {"results": [{"id": "S0L0", "org_key": "test", "type": "WATCHLIST"}], "num_found": 1}
+
+    cbcsdk_mock.mock_request('POST', "/api/alerts/v7/orgs/test/alerts/_search", on_post)
+    api = cbcsdk_mock.api
+
+    query = api.select(Alert).set_remote_is_private(True, True) \
+        .set_rows(1)
+    len(query)
+    # no assertions, the check is that the post request is formed correctly.
+
+
+def test_exclusion_threat_notes_present(cbcsdk_mock):
+    """Test a single value for threat_notes_present"""
+    def on_post(url, body, **kwargs):
+        assert body == {
+            "exclusions": {
+                "threat_notes_present": True
+            },
+            "rows": 1
+        }
+        return {"results": [{"id": "S0L0", "org_key": "test", "type": "WATCHLIST"}], "num_found": 1}
+
+    cbcsdk_mock.mock_request('POST', "/api/alerts/v7/orgs/test/alerts/_search", on_post)
+    api = cbcsdk_mock.api
+
+    query = api.select(Alert).set_threat_notes_present(True, True) \
+        .set_rows(1)
+    len(query)
+    # no assertions, the check is that the post request is formed correctly.
+
+
+def test_exclusion_invalid_attrib(cbcsdk_mock):
+    """Test an invalid exclusion field in an array.  No error, backend ignores"""
+
+    def on_post(url, body, **kwargs):
+        assert body == {
+            "exclusions": {
+                "invalidfield": ["invalidvalue"]
+            },
+            "rows": 1
+        }
+        return {"results": [{"id": "S0L0", "org_key": "test", "type": "WATCHLIST"}], "num_found": 1}
+
+    cbcsdk_mock.mock_request('POST', "/api/alerts/v7/orgs/test/alerts/_search", on_post)
+    cb = cbcsdk_mock.api
+    cb.select(Alert).add_exclusions("invalidfield", ["invalidvalue"])