--- conflicted
+++ resolved
@@ -16,11 +16,7 @@
 import pytest
 import re
 import copy
-<<<<<<< HEAD
 from cbc_sdk.errors import ServerError
-=======
-import cbc_sdk.errors
->>>>>>> 8d85b45e
 
 
 class CBCSDKMock:
