--- conflicted
+++ resolved
@@ -3,26 +3,16 @@
 import pytest
 import logging
 from cbc_sdk.base import MutableBaseModel, NewBaseModel
-<<<<<<< HEAD
-from cbc_sdk.defense import Device as DefenseDevice
-from cbc_sdk.defense import Policy, Event
-=======
 from cbc_sdk.platform import Device
 from cbc_sdk.endpoint_standard import Device as EndpointStandardDevice
 from cbc_sdk.endpoint_standard import Policy, Event
->>>>>>> fd13f003
 from cbc_sdk.rest_api import CBCloudAPI
 from cbc_sdk.errors import ServerError, InvalidObjectError
 from cbc_sdk.threathunter import Feed
 from tests.unit.fixtures.CBCSDKMock import CBCSDKMock
-<<<<<<< HEAD
-from tests.unit.fixtures.defense.mock_events import EVENT_GET_SPECIFIC_RESP
-from tests.unit.fixtures.defense.mock_devices import (DEFENSE_DEVICE_GET_SPECIFIC_RESP,
-=======
 from tests.unit.fixtures.endpoint_standard.mock_events import EVENT_GET_SPECIFIC_RESP
 from tests.unit.fixtures.endpoint_standard.mock_devices import (DEVICE_GET_SPECIFIC_RESP,
                                                       DEFENSE_DEVICE_GET_SPECIFIC_RESP,
->>>>>>> fd13f003
                                                       DEFENSE_DEVICE_GET_SPECIFIC_RESP_1,
                                                       POLICY_GET_SPECIFIC_RESP,
                                                       DEFENSE_DEVICE_PATCH_RESP)
