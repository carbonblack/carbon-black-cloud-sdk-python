Platform Package
<<<<<<< HEAD
****************
=======
================
>>>>>>> e585da01

Base Module
-----------------------------

.. automodule:: cbc_sdk.platform.base
   :members:
   :undoc-members:
   :show-inheritance:

<<<<<<< HEAD
Alerts Module
-------------------------------
=======
cbc\_sdk.platform.audit module
------------------------------

.. automodule:: cbc_sdk.platform.audit
   :members:
   :undoc-members:
   :show-inheritance:

cbc\_sdk.platform.base module
-----------------------------
>>>>>>> e585da01

.. automodule:: cbc_sdk.platform.alerts
   :members:
   :undoc-members:
   :show-inheritance:

Devices Module
--------------------------------

.. automodule:: cbc_sdk.platform.devices
   :members:
   :undoc-members:
   :show-inheritance:

Events Module
-------------------------------

.. automodule:: cbc_sdk.platform.events
   :members:
   :undoc-members:
   :show-inheritance:

Grants Module
-------------------------------

.. automodule:: cbc_sdk.platform.grants
   :members:
   :undoc-members:
   :show-inheritance:

Jobs Module
-----------------------------

.. automodule:: cbc_sdk.platform.jobs
   :members:
   :undoc-members:
   :show-inheritance:

Network Threat Metadata Module
--------------------------------------------------

.. automodule:: cbc_sdk.platform.network_threat_metadata
   :members:
   :undoc-members:
   :show-inheritance:

Observations Module
-------------------------------------

.. automodule:: cbc_sdk.platform.observations
   :members:
   :undoc-members:
   :show-inheritance:

Policies Module
---------------------------------

.. automodule:: cbc_sdk.platform.policies
   :members:
   :undoc-members:
   :show-inheritance:

RuleConfigs Module
--------------------------------------------

.. automodule:: cbc_sdk.platform.policy_ruleconfigs
   :members:
   :undoc-members:
   :show-inheritance:

Processes Module
----------------------------------

.. automodule:: cbc_sdk.platform.processes
   :members:
   :undoc-members:
   :show-inheritance:

Reputation Module
-----------------------------------

.. automodule:: cbc_sdk.platform.reputation
   :members:
   :undoc-members:
   :show-inheritance:

Users Module
------------------------------

.. automodule:: cbc_sdk.platform.users
   :members:
   :undoc-members:
   :show-inheritance:

Vulnerability Assessment Module
--------------------------------------------------

.. automodule:: cbc_sdk.platform.vulnerability_assessment
   :members:
   :undoc-members:
   :show-inheritance:<|MERGE_RESOLUTION|>--- conflicted
+++ resolved
@@ -1,9 +1,5 @@
 Platform Package
-<<<<<<< HEAD
 ****************
-=======
-================
->>>>>>> e585da01
 
 Base Module
 -----------------------------
@@ -13,23 +9,18 @@
    :undoc-members:
    :show-inheritance:
 
-<<<<<<< HEAD
 Alerts Module
 -------------------------------
-=======
-cbc\_sdk.platform.audit module
+
+.. automodule:: cbc_sdk.platform.alerts
+   :members:
+   :undoc-members:
+   :show-inheritance:
+   
+Audit Module
 ------------------------------
 
 .. automodule:: cbc_sdk.platform.audit
-   :members:
-   :undoc-members:
-   :show-inheritance:
-
-cbc\_sdk.platform.base module
------------------------------
->>>>>>> e585da01
-
-.. automodule:: cbc_sdk.platform.alerts
    :members:
    :undoc-members:
    :show-inheritance:
